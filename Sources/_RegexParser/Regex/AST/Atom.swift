//===----------------------------------------------------------------------===//
//
// This source file is part of the Swift.org open source project
//
// Copyright (c) 2021-2022 Apple Inc. and the Swift project authors
// Licensed under Apache License v2.0 with Runtime Library Exception
//
// See https://swift.org/LICENSE.txt for license information
//
//===----------------------------------------------------------------------===//

extension AST {
  public struct Atom: Hashable, Sendable, _ASTNode {
    public let kind: Kind
    public let location: SourceLocation

    public init(_ k: Kind, _ loc: SourceLocation) {
      self.kind = k
      self.location = loc
    }

    public enum Kind: Hashable, Sendable {
      /// Just a character
      ///
      /// A, \*, \\, ...
      case char(Character)

      /// A Unicode scalar value written as a literal
      ///
      /// \u{...}, \0dd, \x{...}, ...
      case scalar(Scalar)

      /// A whitespace-separated sequence of Unicode scalar values which are
      /// implicitly splatted out.
      ///
      /// `\u{A B C}` -> `\u{A}\u{B}\u{C}`
      case scalarSequence(ScalarSequence)

      /// A Unicode property, category, or script, including those written using
      /// POSIX syntax.
      ///
      /// \p{...}, \p{^...}, \P, [:...:], [:^...:]
      case property(CharacterProperty)

      /// A built-in escaped character
      ///
      /// Literal escapes: \n, \t ...
      /// Character classes: \s, \w ...
      /// \n, \s, \Q, \b, \A, \K, ...
      case escaped(EscapedBuiltin) // TODO: expand this out

      /// A control character
      ///
      /// \cx, \C-x, \M-x, \M-\C-x, ...
      case keyboardControl(Character)
      case keyboardMeta(Character)        // Oniguruma
      case keyboardMetaControl(Character) // Oniguruma

      /// A named character \N{...}
      case namedCharacter(String)

      /// .
      case any

      /// ^
      case startOfLine

      /// $
      case endOfLine

      // References
      case backreference(Reference)
      case subpattern(Reference)

      // (?C)
      case callout(Callout)

      // (*ACCEPT), (*FAIL), ...
      case backtrackingDirective(BacktrackingDirective)

      // (?i), (?i-m), ...
      case changeMatchingOptions(MatchingOptionSequence)
    }
  }
}

extension AST.Atom {
  private var _associatedValue: Any? {
    switch kind {
    case .char(let v):                  return v
    case .scalar(let v):                return v
    case .scalarSequence(let v):        return v
    case .property(let v):              return v
    case .escaped(let v):               return v
    case .keyboardControl(let v):       return v
    case .keyboardMeta(let v):          return v
    case .keyboardMetaControl(let v):   return v
    case .namedCharacter(let v):        return v
    case .backreference(let v):         return v
    case .subpattern(let v):            return v
    case .callout(let v):               return v
    case .backtrackingDirective(let v): return v
    case .changeMatchingOptions(let v): return v
    case .any:                          return nil
    case .startOfLine:                  return nil
    case .endOfLine:                    return nil
    }
  }

  func `as`<T>(_ t: T.Type = T.self) -> T? {
    _associatedValue as? T
  }
}

extension AST.Atom {
  public struct Scalar: Hashable, Sendable {
    public var value: UnicodeScalar
    public var location: SourceLocation

    public init(_ value: UnicodeScalar, _ location: SourceLocation) {
      self.value = value
      self.location = location
    }
  }

  public struct ScalarSequence: Hashable, Sendable {
    public var scalars: [Scalar]
    public var trivia: [AST.Trivia]

    public init(_ scalars: [Scalar], trivia: [AST.Trivia]) {
      precondition(scalars.count > 1, "Expected multiple scalars")
      self.scalars = scalars
      self.trivia = trivia
    }
    public var scalarValues: [Unicode.Scalar] { scalars.map(\.value) }
  }
}

extension AST.Atom {

  // TODO: We might scrap this and break out a few categories so
  // we can pull in `^`, `$`, and `.`, but we probably want to
  // just provide API instead, since that can transcend
  // taxonomies.

  // Characters, character types, literals, etc., derived from
  // an escape sequence.
  public enum EscapedBuiltin: Hashable, Sendable {
    // TODO: better doc comments

    // Literal single characters

    /// \a
    case alarm

    /// \e
    case escape

    /// \f
    case formfeed

    /// \n
    case newline

    /// \r
    case carriageReturn

    /// \t
    case tab

    // Character types

    /// \C
    case singleDataUnit

    /// \d
    case decimalDigit

    /// \D
    case notDecimalDigit

    /// \h
    case horizontalWhitespace

    /// \H
    case notHorizontalWhitespace

    /// \N
    case notNewline

    /// \R
    case newlineSequence

    /// \s
    case whitespace

    /// \S
    case notWhitespace

    /// \v
    case verticalTab

    /// \V
    case notVerticalTab

    /// \w
    case wordCharacter

    /// \W
    case notWordCharacter

    /// \b (from within a custom character class)
    case backspace

    // Consumers?

    /// \X
    case graphemeCluster

    // Assertions

    /// \b (from outside a custom character class)
    case wordBoundary

    /// \B
    case notWordBoundary

    // Anchors

    /// \A
    case startOfSubject

    /// \Z
    case endOfSubjectBeforeNewline

    /// \z
    case endOfSubject

    /// \G
    case firstMatchingPositionInSubject

    // Other

    /// \K
    case resetStartOfMatch

    // Oniguruma

    /// \O
    case trueAnychar

    /// \y
    case textSegment

    /// \Y
    case notTextSegment
  }
}

extension AST.Atom.EscapedBuiltin {
  public var character: Character {
    switch self {
    // Literal single characters
    case .alarm:          return "a"
    case .escape:         return "e"
    case .formfeed:       return "f"
    case .newline:        return "n"
    case .carriageReturn: return "r"
    case .tab:            return "t"

    // Character types
    case .singleDataUnit:          return "C"
    case .decimalDigit:            return "d"
    case .notDecimalDigit:         return "D"
    case .horizontalWhitespace:    return "h"
    case .notHorizontalWhitespace: return "H"
    case .notNewline:              return "N"
    case .newlineSequence:         return "R"
    case .whitespace:              return "s"
    case .notWhitespace:           return "S"
    case .verticalTab:             return "v"
    case .notVerticalTab:          return "V"
    case .wordCharacter:           return "w"
    case .notWordCharacter:        return "W"

    case .graphemeCluster:         return "X"

    // Assertions
    case .backspace:       return "b" // inside custom cc
    case .wordBoundary:    return "b" // outside custom cc
    case .notWordBoundary: return "B"

    // Anchors
    case .startOfSubject:                 return "A"
    case .endOfSubjectBeforeNewline:      return "Z"
    case .endOfSubject:                   return "z"
    case .firstMatchingPositionInSubject: return "G"

    // Other
    case .resetStartOfMatch: return "K"

    // Oniguruma
    case .trueAnychar: return "O"
    case .textSegment: return "y"
    case .notTextSegment: return "Y"
    }
  }
  private static func fromCharacter(
    _ c: Character, inCustomCharacterClass customCC: Bool
  ) -> Self? {
    // Valid both inside and outside custom character classes.
    switch c {
    // Literal single characters
    case "a": return .alarm
    case "e": return .escape
    case "f": return .formfeed
    case "n": return .newline
    case "r": return .carriageReturn
    case "t": return .tab

    // Character types
    case "d": return .decimalDigit
    case "D": return .notDecimalDigit
    case "h": return .horizontalWhitespace
    case "H": return .notHorizontalWhitespace
    case "s": return .whitespace
    case "S": return .notWhitespace
    case "v": return .verticalTab
    case "V": return .notVerticalTab
    case "w": return .wordCharacter
    case "W": return .notWordCharacter

    // Assertions
    case "b": return customCC ? .backspace : .wordBoundary

    default: break
    }

    // The following are only valid outside custom character classes.
    guard !customCC else { return nil }
    switch c {
    // Character types
    case "C": return .singleDataUnit
    case "N": return .notNewline
    case "R": return .newlineSequence

    case "X": return .graphemeCluster

    // Assertions
    case "B": return .notWordBoundary

    // Anchors
    case "A": return .startOfSubject
    case "Z": return .endOfSubjectBeforeNewline
    case "z": return .endOfSubject
    case "G": return .firstMatchingPositionInSubject

    // Other
    case "K": return .resetStartOfMatch

    // Oniguruma
    case "O": return .trueAnychar
    case "y": return .textSegment
    case "Y": return .notTextSegment

    default: return nil
    }
  }
  public init?(_ c: Character, inCustomCharacterClass customCC: Bool) {
    guard let builtin = Self.fromCharacter(c, inCustomCharacterClass: customCC)
    else { return nil }
    self = builtin
  }
}

extension AST.Atom {
  public struct CharacterProperty: Hashable, Sendable {
    public var kind: Kind

    /// Whether this is an inverted property e.g '\P{Ll}', '[:^ascii:]'.
    public var isInverted: Bool

    /// Whether this property was written using POSIX syntax e.g '[:ascii:]'.
    public var isPOSIX: Bool

    public init(_ kind: Kind, isInverted: Bool, isPOSIX: Bool) {
      self.kind = kind
      self.isInverted = isInverted
      self.isPOSIX = isPOSIX
    }

    public var _dumpBase: String {
      // FIXME: better printing...
      "\(kind)\(isInverted)\(isPOSIX)"
    }
  }
}

extension AST.Atom.CharacterProperty {
  public enum Kind: Hashable, Sendable {
    /// Matches any character, equivalent to Oniguruma's '\O'.
    case any

    // The inverse of 'Unicode.ExtendedGeneralCategory.unassigned'.
    case assigned

    /// All ascii characters U+00...U+7F
    case ascii

    /// A general category property.
    case generalCategory(Unicode.ExtendedGeneralCategory)

    /// Binary character properties. Note that only the following are required
    /// by UTS#18 Level 1:
    /// - Alphabetic
    /// - Uppercase
    /// - Lowercase
    /// - White_Space
    /// - Noncharacter_Code_Point
    /// - Default_Ignorable_Code_Point
    case binary(Unicode.BinaryProperty, value: Bool = true)

    /// Character script and script extensions.
    case script(Unicode.Script)
    case scriptExtension(Unicode.Script)

    /// Character name in the form `\p{name=...}`
    case named(String)
    
    /// Numeric type.
    case numericType(Unicode.NumericType)
    
    /// Numeric value.
    case numericValue(Double)
    
    /// Case mapping.
    case mapping(MapKind, String)
    
    /// Canonical Combining Class.
    case ccc(Unicode.CanonicalCombiningClass)
    
    /// Character age, as per UnicodeScalar.Properties.age.
    case age(major: Int, minor: Int)

    /// A block property.
    case block(Unicode.Block)

    case posix(Unicode.POSIXProperty)

    /// Some special properties implemented by PCRE and Oniguruma.
    case pcreSpecial(PCRESpecialCategory)
<<<<<<< HEAD
    case onigurumaSpecial(OnigurumaSpecialProperty)
    
    public enum MapKind: Hashable, Sendable {
=======

    /// Some special properties implemented by Java.
    case javaSpecial(JavaSpecial)

    public enum MapKind: Hashable {
>>>>>>> dcf7dd8a
      case lowercase
      case uppercase
      case titlecase
    }
  }

<<<<<<< HEAD
  // TODO: erm, separate out or fold into something? splat it in?
  public enum PCRESpecialCategory: String, Hashable, Sendable {
=======
  public enum PCRESpecialCategory: String, Hashable {
>>>>>>> dcf7dd8a
    case alphanumeric     = "Xan"
    case posixSpace       = "Xps"
    case perlSpace        = "Xsp"
    case universallyNamed = "Xuc"
    case perlWord         = "Xwd"
  }

  /// Special Java properties that correspond to methods on
  /// `java.lang.Character`, with the `java` prefix replaced by `is`.
  public enum JavaSpecial: String, Hashable, CaseIterable {
    case alphabetic             = "javaAlphabetic"
    case defined                = "javaDefined"
    case digit                  = "javaDigit"
    case identifierIgnorable    = "javaIdentifierIgnorable"
    case ideographic            = "javaIdeographic"
    case isoControl             = "javaISOControl"
    case javaIdentifierPart     = "javaJavaIdentifierPart" // not a typo, that's actually the name
    case javaIdentifierStart    = "javaJavaIdentifierStart" // not a typo, that's actually the name
    case javaLetter             = "javaLetter"
    case javaLetterOrDigit      = "javaLetterOrDigit"
    case lowerCase              = "javaLowerCase"
    case mirrored               = "javaMirrored"
    case spaceChar              = "javaSpaceChar"
    case titleCase              = "javaTitleCase"
    case unicodeIdentifierPart  = "javaUnicodeIdentifierPart"
    case unicodeIdentifierStart = "javaUnicodeIdentifierStart"
    case upperCase              = "javaUpperCase"
    case whitespace             = "javaWhitespace"
  }
}

extension AST.Atom {
  /// Anchors and other built-in zero-width assertions.
  public enum AssertionKind: String, Hashable, Sendable {
    /// \A
    case startOfSubject = #"\A"#

    /// \Z
    case endOfSubjectBeforeNewline = #"\Z"#

    /// \z
    case endOfSubject = #"\z"#

    /// \K
    case resetStartOfMatch = #"\K"#

    /// \G
    case firstMatchingPositionInSubject = #"\G"#

    /// \y
    case textSegment = #"\y"#

    /// \Y
    case notTextSegment = #"\Y"#

    /// ^
    case startOfLine = #"^"#

    /// $
    case endOfLine = #"$"#

    /// \b (from outside a custom character class)
    case wordBoundary = #"\b"#

    /// \B
    case notWordBoundary = #"\B"#

  }

  public var assertionKind: AssertionKind? {
    switch kind {
    case .startOfLine:     return .startOfLine
    case .endOfLine:       return .endOfLine

    case .escaped(.wordBoundary):    return .wordBoundary
    case .escaped(.notWordBoundary): return .notWordBoundary
    case .escaped(.startOfSubject):  return .startOfSubject
    case .escaped(.endOfSubject):    return .endOfSubject
    case .escaped(.textSegment):     return .textSegment
    case .escaped(.notTextSegment):  return .notTextSegment
    case .escaped(.endOfSubjectBeforeNewline):
      return .endOfSubjectBeforeNewline
    case .escaped(.firstMatchingPositionInSubject):
      return .firstMatchingPositionInSubject

    case .escaped(.resetStartOfMatch): return .resetStartOfMatch

    default: return nil
    }
  }
}

extension AST.Atom {
  public enum Callout: Hashable, Sendable {
    /// A PCRE callout written `(?C...)`
    public struct PCRE: Hashable, Sendable {
      public enum Argument: Hashable, Sendable {
        case number(Int)
        case string(String)
      }
      public var arg: AST.Located<Argument>

      public init(_ arg: AST.Located<Argument>) {
        self.arg = arg
      }

      /// Whether the argument isn't written explicitly in the source, e.g
      /// `(?C)` which is implicitly `(?C0)`.
      public var isImplicit: Bool { arg.location.isEmpty }
    }

    /// A named Oniguruma callout written `(*name[tag]{args, ...})`
    public struct OnigurumaNamed: Hashable, Sendable {
      public struct ArgList: Hashable, Sendable {
        public var leftBrace: SourceLocation
        public var args: [AST.Located<String>]
        public var rightBrace: SourceLocation

        public init(
          _ leftBrace: SourceLocation,
          _ args: [AST.Located<String>],
          _ rightBrace: SourceLocation
        ) {
          self.leftBrace = leftBrace
          self.args = args
          self.rightBrace = rightBrace
        }
      }

      public var name: AST.Located<String>
      public var tag: OnigurumaTag?
      public var args: ArgList?

      public init(
        _ name: AST.Located<String>, tag: OnigurumaTag?, args: ArgList?
      ) {
        self.name = name
        self.tag = tag
        self.args = args
      }
    }

    /// An Oniguruma callout 'of contents', written `(?{...}[tag]D)`
    public struct OnigurumaOfContents: Hashable, Sendable {
      public enum Direction: Hashable, Sendable {
        case inProgress   // > (the default)
        case inRetraction // <
        case both         // X
      }
      public var openBraces: SourceLocation
      public var contents: AST.Located<String>
      public var closeBraces: SourceLocation
      public var tag: OnigurumaTag?
      public var direction: AST.Located<Direction>

      public init(
        _ openBraces: SourceLocation, _ contents: AST.Located<String>,
        _ closeBraces: SourceLocation, tag: OnigurumaTag?,
        direction: AST.Located<Direction>
      ) {
        self.openBraces = openBraces
        self.contents = contents
        self.closeBraces = closeBraces
        self.tag = tag
        self.direction = direction
      }

      /// Whether the direction flag isn't written explicitly in the
      /// source, e.g `(?{x})` which is implicitly `(?{x}>)`.
      public var isDirectionImplicit: Bool { direction.location.isEmpty }
    }
    case pcre(PCRE)
    case onigurumaNamed(OnigurumaNamed)
    case onigurumaOfContents(OnigurumaOfContents)

    private var _associatedValue: Any {
      switch self {
      case .pcre(let v):                return v
      case .onigurumaNamed(let v):      return v
      case .onigurumaOfContents(let v): return v
      }
    }

    func `as`<T>(_ t: T.Type = T.self) -> T? {
      _associatedValue as? T
    }
  }
}

extension AST.Atom.Callout {
  /// A tag specifier `[...]` that can appear in an Oniguruma callout.
  public struct OnigurumaTag: Hashable, Sendable {
    public var leftBracket: SourceLocation
    public var name: AST.Located<String>
    public var rightBracket: SourceLocation

    public init(
      _ leftBracket: SourceLocation,
      _ name: AST.Located<String>,
      _ rightBracket: SourceLocation
    ) {
      self.leftBracket = leftBracket
      self.name = name
      self.rightBracket = rightBracket
    }
  }
}

extension AST.Atom {
  public struct BacktrackingDirective: Hashable, Sendable {
    public enum Kind: Hashable, Sendable {
      /// (*ACCEPT)
      case accept

      /// (*FAIL)
      case fail

      /// (*MARK:NAME)
      case mark

      /// (*COMMIT)
      case commit

      /// (*PRUNE)
      case prune

      /// (*SKIP)
      case skip

      /// (*THEN)
      case then
    }
    public var kind: AST.Located<Kind>
    public var name: AST.Located<String>?

    public init(_ kind: AST.Located<Kind>, name: AST.Located<String>?) {
      self.kind = kind
      self.name = name
    }

    public var isQuantifiable: Bool {
      // As per http://pcre.org/current/doc/html/pcre2pattern.html#SEC29, only
      // (*ACCEPT) is quantifiable.
      kind.value == .accept
    }
  }
}

extension AST.Atom.EscapedBuiltin {
  /// If the escape sequence represents a unicode scalar value, returns the
  /// value, otherwise `nil`.
  public var scalarValue: UnicodeScalar? {
    switch self {
    // TODO: Should we separate these into a separate enum? Or move the
    // specifics of the scalar to the DSL tree?
    case .alarm:
      return "\u{7}"
    case .backspace:
      return "\u{8}"
    case .escape:
      return "\u{1B}"
    case .formfeed:
      return "\u{C}"
    case .newline:
      return "\n"
    case .carriageReturn:
      return "\r"
    case .tab:
      return "\t"

    case .singleDataUnit, .decimalDigit, .notDecimalDigit,
        .horizontalWhitespace, .notHorizontalWhitespace, .notNewline,
        .newlineSequence, .whitespace, .notWhitespace, .verticalTab,
        .notVerticalTab, .wordCharacter, .notWordCharacter, .graphemeCluster,
        .wordBoundary, .notWordBoundary, .startOfSubject,
        .endOfSubjectBeforeNewline, .endOfSubject,
        .firstMatchingPositionInSubject, .resetStartOfMatch, .trueAnychar,
        .textSegment, .notTextSegment:
      return nil
    }
  }

  public var isQuantifiable: Bool {
    switch self {
    case .alarm, .escape, .formfeed, .newline, .carriageReturn, .tab,
        .singleDataUnit, .decimalDigit, .notDecimalDigit, .horizontalWhitespace,
        .notHorizontalWhitespace, .notNewline, .newlineSequence, .whitespace,
        .notWhitespace, .verticalTab, .notVerticalTab, .wordCharacter,
        .notWordCharacter, .backspace, .graphemeCluster, .trueAnychar:
      return true

    case .wordBoundary, .notWordBoundary, .startOfSubject,
        .endOfSubjectBeforeNewline, .endOfSubject,
        .firstMatchingPositionInSubject, .resetStartOfMatch, .textSegment,
        .notTextSegment:
      return false
    }
  }
}

extension AST.Atom {
  /// Retrieves the character value of the atom.
  ///
  /// If the atom doesn't represent a literal character or a Unicode scalar,
  /// this value is `nil`.
  public var literalCharacterValue: Character? {
    switch kind {
    case .char(let c):
      return c
    case .scalar(let s):
      return Character(s.value)

    case .escaped(let c):
      return c.scalarValue.map(Character.init)

    case .keyboardControl, .keyboardMeta, .keyboardMetaControl:
      // TODO: These should have unicode scalar values.
      return nil

    case .namedCharacter:
      // TODO: This should have a unicode scalar value depending on the name
      // given.
      // TODO: Do we want to validate and assign a scalar value when building
      // the AST? Or defer for the matching engine?
      return nil

    case .scalarSequence, .property, .any, .startOfLine, .endOfLine,
        .backreference, .subpattern, .callout, .backtrackingDirective,
        .changeMatchingOptions:
      return nil
    }
  }

  /// Whether this atom is valid as the operand of a custom character class
  /// range.
  public var isValidCharacterClassRangeBound: Bool {
    // If we have a literal character value for this, it can be used as a bound.
    if literalCharacterValue != nil { return true }
    switch kind {
    // \cx, \C-x, \M-x, \M-\C-x, \N{...}
    case .keyboardControl, .keyboardMeta, .keyboardMetaControl, .namedCharacter:
      return true
    default:
      return false
    }
  }

  /// A string literal representation of the atom, if possible.
  ///
  /// Individual characters are returned as-is, and Unicode scalars are
  /// presented using "\u{nn nn ...}" syntax.
  public var literalStringValue: String? {
    func scalarLiteral(_ u: [UnicodeScalar]) -> String {
      let digits = u.map { String($0.value, radix: 16, uppercase: true) }
        .joined(separator: " ")
      return "\\u{\(digits)}"
    }
    switch kind {
    case .char(let c):
      return String(c)
    case .scalar(let s):
      return scalarLiteral([s.value])

    case .scalarSequence(let s):
      return scalarLiteral(s.scalarValues)

    case .keyboardControl(let x):
      return "\\C-\(x)"
    case .keyboardMeta(let x):
      return "\\M-\(x)"

    case .keyboardMetaControl(let x):
      return "\\M-\\C-\(x)"

    case .property, .escaped, .any, .startOfLine, .endOfLine,
        .backreference, .subpattern, .namedCharacter, .callout,
        .backtrackingDirective, .changeMatchingOptions:
      return nil
    }
  }

  public var isQuantifiable: Bool {
    switch kind {
    case .backtrackingDirective(let b):
      return b.isQuantifiable
    case .changeMatchingOptions:
      return false
    // TODO: Are callouts quantifiable?
    case .escaped(let esc):
      return esc.isQuantifiable
    case .startOfLine, .endOfLine:
      return false
    default:
      return true
    }
  }
}

extension AST.Node {
  public var literalStringValue: String? {
    switch self {
    case .atom(let a): return a.literalStringValue

    case .alternation, .concatenation, .group,
        .conditional, .quantification, .quote,
        .trivia, .customCharacterClass, .empty,
        .absentFunction, .interpolation:
      return nil
    }
  }

}<|MERGE_RESOLUTION|>--- conflicted
+++ resolved
@@ -449,29 +449,18 @@
 
     /// Some special properties implemented by PCRE and Oniguruma.
     case pcreSpecial(PCRESpecialCategory)
-<<<<<<< HEAD
-    case onigurumaSpecial(OnigurumaSpecialProperty)
-    
-    public enum MapKind: Hashable, Sendable {
-=======
 
     /// Some special properties implemented by Java.
     case javaSpecial(JavaSpecial)
 
-    public enum MapKind: Hashable {
->>>>>>> dcf7dd8a
+    public enum MapKind: Hashable, Sendable {
       case lowercase
       case uppercase
       case titlecase
     }
   }
 
-<<<<<<< HEAD
-  // TODO: erm, separate out or fold into something? splat it in?
   public enum PCRESpecialCategory: String, Hashable, Sendable {
-=======
-  public enum PCRESpecialCategory: String, Hashable {
->>>>>>> dcf7dd8a
     case alphanumeric     = "Xan"
     case posixSpace       = "Xps"
     case perlSpace        = "Xsp"
@@ -481,7 +470,7 @@
 
   /// Special Java properties that correspond to methods on
   /// `java.lang.Character`, with the `java` prefix replaced by `is`.
-  public enum JavaSpecial: String, Hashable, CaseIterable {
+  public enum JavaSpecial: String, Hashable, CaseIterable, Sendable {
     case alphabetic             = "javaAlphabetic"
     case defined                = "javaDefined"
     case digit                  = "javaDigit"
