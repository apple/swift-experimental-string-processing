--- conflicted
+++ resolved
@@ -489,11 +489,7 @@
         ) \(params.whereClauseForInit) {
           assert(count > 0, "Must specify a positive count")
           // TODO: Emit a warning about `repeatMatch(count: 0)` or `repeatMatch(count: 1)`
-<<<<<<< HEAD
-          self.init(node: .quantification(.exactly(count), .eager, component.regex.root))
-=======
-          self.init(node: .quantification(.exactly(.init(faking: count)), .default, component.regex.root))
->>>>>>> 42641dab
+          self.init(node: .quantification(.exactly(count), .default, component.regex.root))
         }
 
         \(defaultAvailableAttr)
@@ -504,11 +500,7 @@
         ) \(params.whereClauseForInit) {
           assert(count > 0, "Must specify a positive count")
           // TODO: Emit a warning about `repeatMatch(count: 0)` or `repeatMatch(count: 1)`
-<<<<<<< HEAD
-          self.init(node: .quantification(.exactly(count), .eager, component().regex.root))
-=======
-          self.init(node: .quantification(.exactly(.init(faking: count)), .default, component().regex.root))
->>>>>>> 42641dab
+          self.init(node: .quantification(.exactly(count), .default, component().regex.root))
         }
 
         \(defaultAvailableAttr)
