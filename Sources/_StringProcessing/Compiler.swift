--- conflicted
+++ resolved
@@ -42,17 +42,6 @@
   }
 }
 
-<<<<<<< HEAD
-=======
-func _compileRegex(
-  _ regex: String, _ syntax: SyntaxOptions = .traditional
-) throws -> Executor {
-  let ast = try parse(regex, syntax)
-  let program = try Compiler(ast: ast).emit()
-  return Executor(program: program)
-}
-
->>>>>>> 0a88a36c
 // An error produced when compiling a regular expression.
 enum RegexCompilationError: Error, CustomStringConvertible {
   // TODO: Source location?
@@ -73,7 +62,7 @@
   _ syntax: SyntaxOptions = .traditional,
   _ semanticLevel: RegexSemanticLevel? = nil
 ) throws -> Executor {
-  let ast = try parse(regex, .semantic, syntax)
+  let ast = try parse(regex, syntax)
   let dsl: DSLTree
 
   switch semanticLevel?.base {
