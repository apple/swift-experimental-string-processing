//===----------------------------------------------------------------------===//
//
// This source file is part of the Swift.org open source project
//
// Copyright (c) 2021-2022 Apple Inc. and the Swift project authors
// Licensed under Apache License v2.0 with Runtime Library Exception
//
// See https://swift.org/LICENSE.txt for license information
//
//===----------------------------------------------------------------------===//

@_spi(_Unicode)
import Swift

@_implementationOnly import _RegexParser

extension Compiler {
  struct ByteCodeGen {
    var options: MatchingOptions
    var builder = MEProgram.Builder()
    /// A Boolean indicating whether the first matchable atom has been emitted.
    /// This is used to determine whether to apply initial options.
    var hasEmittedFirstMatchableAtom = false

    private let compileOptions: CompileOptions
    fileprivate var optimizationsEnabled: Bool { !compileOptions.contains(.disableOptimizations) }

    init(
      options: MatchingOptions,
      compileOptions: CompileOptions,
      captureList: CaptureList
    ) {
      self.options = options
      self.compileOptions = compileOptions
      self.builder.captureList = captureList
    }
  }
}

extension Compiler.ByteCodeGen {
  mutating func emitRoot(_ root: DSLTree.Node) throws -> MEProgram {
    // The whole match (`.0` element of output) is equivalent to an implicit
    // capture over the entire regex.
    try emitNode(.capture(name: nil, reference: nil, root))
    builder.buildAccept()
    return try builder.assemble()
  }
}

fileprivate extension Compiler.ByteCodeGen {
  mutating func emitAtom(_ a: DSLTree.Atom) throws {
    defer {
      if a.isMatchable {
        hasEmittedFirstMatchableAtom = true
      }
    }
    switch a {
    case .any:
      emitAny()

    case .anyNonNewline:
      emitAnyNonNewline()

    case .dot:
      emitDot()

    case let .char(c):
      emitCharacter(c)

    case let .scalar(s):
      if options.semanticLevel == .graphemeCluster {
        emitCharacter(Character(s))
      } else {
        emitMatchScalar(s)
      }

    case let .assertion(kind):
      try emitAssertion(kind)

    case let .backreference(ref):
      try emitBackreference(ref.ast)

    case let .symbolicReference(id):
      builder.buildUnresolvedReference(id: id)

    case let .changeMatchingOptions(optionSequence):
      if !hasEmittedFirstMatchableAtom {
        builder.initialOptions.apply(optionSequence.ast)
      }
      options.apply(optionSequence.ast)

    case let .unconverted(astAtom):
      if optimizationsEnabled,
         let cc = astAtom.ast.characterClass?.builtinCC {
        builder.buildMatchBuiltin(
          cc,
          cc.isStrict(options: options),
          isScalar: options.semanticLevel == .unicodeScalar)
        return
      }
      if let consumer = try astAtom.ast.generateConsumer(options) {
        builder.buildConsume(by: consumer)
      } else {
        throw Unsupported("\(astAtom.ast._patternBase)")
      }
    }
  }

  mutating func emitQuotedLiteral(_ s: String) {
    guard options.semanticLevel == .graphemeCluster else {
      for char in s {
        for scalar in char.unicodeScalars {
          emitMatchScalar(scalar)
        }
      }
      return
    }

    // Fast path for eliding boundary checks for an all ascii quoted literal
    if optimizationsEnabled && s.allSatisfy(\.isASCII) {
      let lastIdx = s.unicodeScalars.indices.last!
      for idx in s.unicodeScalars.indices {
        let boundaryCheck = idx == lastIdx
        let scalar = s.unicodeScalars[idx]
        if options.isCaseInsensitive && scalar.properties.isCased {
          builder.buildMatchScalarCaseInsensitive(scalar, boundaryCheck: boundaryCheck)
        } else {
          builder.buildMatchScalar(scalar, boundaryCheck: boundaryCheck)
        }
      }
      return
    }

    for c in s { emitCharacter(c) }
  }

  mutating func emitBackreference(
    _ ref: AST.Reference
  ) throws {
    if ref.recursesWholePattern {
      // TODO: A recursive call isn't a backreference, but
      // we could in theory match the whole match so far...
      throw Unsupported("Backreference kind: \(ref)")
    }

    switch ref.kind {
    case .absolute(let n):
      guard let i = n.value else {
        throw Unreachable("Expected a value")
      }
      builder.buildBackreference(.init(i))
    case .named(let name):
      try builder.buildNamedReference(name)
    case .relative:
      throw Unsupported("Backreference kind: \(ref)")
    }
  }

  mutating func emitStartOfLine() {
    builder.buildAssert { [semanticLevel = options.semanticLevel]
        (_, _, input, pos, subjectBounds) in
      if pos == subjectBounds.lowerBound { return true }
      switch semanticLevel {
      case .graphemeCluster:
        return input[input.index(before: pos)].isNewline
      case .unicodeScalar:
        return input.unicodeScalars[input.unicodeScalars.index(before: pos)].isNewline
      }
    }
  }

  mutating func emitEndOfLine() {
    builder.buildAssert { [semanticLevel = options.semanticLevel]
      (_, _, input, pos, subjectBounds) in
      if pos == subjectBounds.upperBound { return true }
      switch semanticLevel {
      case .graphemeCluster:
        return input[pos].isNewline
      case .unicodeScalar:
        return input.unicodeScalars[pos].isNewline
      }
    }
  }

  mutating func emitAssertion(
    _ kind: DSLTree.Atom.Assertion
  ) throws {
    if kind == .resetStartOfMatch {
      throw Unsupported(#"\K (reset/keep assertion)"#)
<<<<<<< HEAD
=======

    case .firstMatchingPositionInSubject:
      // TODO: We can probably build a nice model with API here
      
      // FIXME: This needs to be based on `searchBounds`,
      // not the `subjectBounds` given as an argument here
      builder.buildAssert { (_, _, input, pos, subjectBounds) in false }

    case .textSegment:
      builder.buildAssert { (_, _, input, pos, _) in
        // FIXME: Grapheme or word based on options
        input.isOnGraphemeClusterBoundary(pos)
      }

    case .notTextSegment:
      builder.buildAssert { (_, _, input, pos, _) in
        // FIXME: Grapheme or word based on options
        !input.isOnGraphemeClusterBoundary(pos)
      }

    case .startOfLine:
      emitStartOfLine()

    case .endOfLine:
      emitEndOfLine()

    case .caretAnchor:
      if options.anchorsMatchNewlines {
        emitStartOfLine()
      } else {
        builder.buildAssert { (_, _, input, pos, subjectBounds) in
          pos == subjectBounds.lowerBound
        }
      }

    case .dollarAnchor:
      if options.anchorsMatchNewlines {
        emitEndOfLine()
      } else {
        builder.buildAssert { (_, _, input, pos, subjectBounds) in
          pos == subjectBounds.upperBound
        }
      }

    case .wordBoundary:
      builder.buildAssert { [options]
          (cache, maxIndex, input, pos, subjectBounds) in
        if options.usesSimpleUnicodeBoundaries {
          // TODO: How should we handle bounds?
          return _CharacterClassModel.word.isBoundary(
            input,
            at: pos,
            bounds: subjectBounds,
            with: options
          )
        } else {
          return input.isOnWordBoundary(at: pos, using: &cache, &maxIndex)
        }
      }

    case .notWordBoundary:
      builder.buildAssert { [options]
          (cache, maxIndex, input, pos, subjectBounds) in
        if options.usesSimpleUnicodeBoundaries {
          // TODO: How should we handle bounds?
          return !_CharacterClassModel.word.isBoundary(
            input,
            at: pos,
            bounds: subjectBounds,
            with: options
          )
        } else {
          return !input.isOnWordBoundary(at: pos, using: &cache, &maxIndex)
        }
      }
>>>>>>> 96fb215f
    }
    builder.buildAssert(
      by: kind,
      options.anchorsMatchNewlines,
      options.usesSimpleUnicodeBoundaries,
      options.usesASCIIWord,
      options.semanticLevel)
  }
  
  mutating func emitMatchScalar(_ s: UnicodeScalar) {
    assert(options.semanticLevel == .unicodeScalar)
    if options.isCaseInsensitive && s.properties.isCased {
      builder.buildMatchScalarCaseInsensitive(s, boundaryCheck: false)
    } else {
      builder.buildMatchScalar(s, boundaryCheck: false)
    }
  }
  
  mutating func emitCharacter(_ c: Character) {
    // Unicode scalar mode matches the specific scalars that comprise a character
    if options.semanticLevel == .unicodeScalar {
      for scalar in c.unicodeScalars {
        emitMatchScalar(scalar)
      }
      return
    }
    
    if options.isCaseInsensitive && c.isCased {
      if optimizationsEnabled && c.isASCII {
        // c.isCased ensures that c is not CR-LF,
        // so we know that c is a single scalar
        assert(c.unicodeScalars.count == 1)
        builder.buildMatchScalarCaseInsensitive(
          c.unicodeScalars.last!,
          boundaryCheck: true)
      } else {
        builder.buildMatch(c, isCaseInsensitive: true)
      }
      return
    }
    
    if optimizationsEnabled && c.isASCII {
      let lastIdx = c.unicodeScalars.indices.last!
      for idx in c.unicodeScalars.indices {
        builder.buildMatchScalar(c.unicodeScalars[idx], boundaryCheck: idx == lastIdx)
      }
      return
    }
      
    builder.buildMatch(c, isCaseInsensitive: false)
  }

  mutating func emitAny() {
    switch options.semanticLevel {
    case .graphemeCluster:
      builder.buildAdvance(1)
    case .unicodeScalar:
      // TODO: builder.buildAdvanceUnicodeScalar(1)
      builder.buildConsume { input, bounds in
        input.unicodeScalars.index(after: bounds.lowerBound)
      }
    }
  }

  mutating func emitAnyNonNewline() {
    switch options.semanticLevel {
    case .graphemeCluster:
      builder.buildConsume { input, bounds in
        input[bounds.lowerBound].isNewline
        ? nil
        : input.index(after: bounds.lowerBound)
      }
    case .unicodeScalar:
      builder.buildConsume { input, bounds in
        input[bounds.lowerBound].isNewline
        ? nil
        : input.unicodeScalars.index(after: bounds.lowerBound)
      }
    }
  }

  mutating func emitDot() {
    if options.dotMatchesNewline {
      emitAny()
    } else {
      emitAnyNonNewline()
    }
  }

  mutating func emitAlternation(
    _ children: [DSLTree.Node]
  ) throws {
    // Alternation: p0 | p1 | ... | pn
    //     save next_p1
    //     <code for p0>
    //     branch done
    //   next_p1:
    //     save next_p2
    //     <code for p1>
    //     branch done
    //   next_p2:
    //     save next_p...
    //     <code for p2>
    //     branch done
    //   ...
    //   next_pn:
    //     <code for pn>
    //   done:
    let done = builder.makeAddress()
    for component in children.dropLast() {
      let next = builder.makeAddress()
      builder.buildSave(next)
      try emitNode(component)
      builder.buildBranch(to: done)
      builder.label(next)
    }
    try emitNode(children.last!)
    builder.label(done)
  }

  mutating func emitConcatenationComponent(
    _ node: DSLTree.Node
  ) throws {
    // TODO: Should we do anything special since we can
    // be glueing sub-grapheme components together?
    try emitNode(node)
  }

  mutating func emitLookaround(
    _ kind: (forwards: Bool, positive: Bool),
    _ child: DSLTree.Node
  ) throws {
    guard kind.forwards else {
      throw Unsupported("backwards assertions")
    }

    let positive = kind.positive
    /*
      save(restoringAt: success)
      save(restoringAt: intercept)
      <sub-pattern>    // failure restores at intercept
      clearThrough(intercept) // remove intercept and any leftovers from <sub-pattern>
      <if negative>:
        clearSavePoint // remove success
      fail             // positive->success, negative propagates
    intercept:
      <if positive>:
        clearSavePoint // remove success
      fail             // positive propagates, negative->success
    success:
      ...
    */

    let intercept = builder.makeAddress()
    let success = builder.makeAddress()

    builder.buildSave(success)
    builder.buildSave(intercept)
    try emitNode(child)
    builder.buildClearThrough(intercept)
    if !positive {
      builder.buildClear()
    }
    builder.buildFail()

    builder.label(intercept)
    if positive {
      builder.buildClear()
    }
    builder.buildFail()

    builder.label(success)
  }

  mutating func emitAtomicNoncapturingGroup(
    _ child: DSLTree.Node
  ) throws {
    /*
      save(continuingAt: success)
      save(restoringAt: intercept)
      <sub-pattern>    // failure restores at intercept
      clearThrough(intercept) // remove intercept and any leftovers from <sub-pattern>
      fail             // ->success
    intercept:
      clearSavePoint   // remove success
      fail             // propagate failure
    success:
      ...
    */

    let intercept = builder.makeAddress()
    let success = builder.makeAddress()

    builder.buildSaveAddress(success)
    builder.buildSave(intercept)
    try emitNode(child)
    builder.buildClearThrough(intercept)
    builder.buildFail()

    builder.label(intercept)
    builder.buildClear()
    builder.buildFail()

    builder.label(success)
  }

  mutating func emitMatcher(
    _ matcher: @escaping _MatcherInterface
  ) -> ValueRegister {

    // TODO: Consider emitting consumer interface if
    // not captured. This may mean we should store
    // an existential instead of a closure...

    let matcher = builder.makeMatcherFunction { input, start, range in
      try matcher(input, start, range)
    }

    let valReg = builder.makeValueRegister()
    builder.buildMatcher(matcher, into: valReg)
    return valReg
  }

  mutating func emitNoncapturingGroup(
    _ kind: AST.Group.Kind,
    _ child: DSLTree.Node
  ) throws {
    assert(!kind.isCapturing)

    options.beginScope()
    defer { options.endScope() }

    if let lookaround = kind.lookaroundKind {
      try emitLookaround(lookaround, child)
      return
    }

    switch kind {
    case .lookahead, .negativeLookahead,
        .lookbehind, .negativeLookbehind:
      throw Unreachable("TODO: reason")

    case .capture, .namedCapture, .balancedCapture:
      throw Unreachable("These should produce a capture node")

    case .changeMatchingOptions(let optionSequence):
      if !hasEmittedFirstMatchableAtom {
        builder.initialOptions.apply(optionSequence)
      }
      options.apply(optionSequence)
      try emitNode(child)
      
    case .atomicNonCapturing:
      try emitAtomicNoncapturingGroup(child)

    default:
      // FIXME: Other kinds...
      try emitNode(child)
    }
  }

  mutating func emitQuantification(
    _ amount: AST.Quantification.Amount,
    _ kind: DSLTree.QuantificationKind,
    _ child: DSLTree.Node
  ) throws {
    let updatedKind: AST.Quantification.Kind
    switch kind {
    case .explicit(let kind):
      updatedKind = kind.ast
    case .syntax(let kind):
      updatedKind = kind.ast.applying(options)
    case .default:
      updatedKind = options.defaultQuantificationKind
    }

    let (low, high) = amount.bounds
    guard let low = low else {
      throw Unreachable("Must have a lower bound")
    }
    switch (low, high) {
    case (_, 0):
      // TODO: Should error out earlier, maybe DSL and parser
      // has validation logic?
      return
    case let (n, m?) where n > m:
      // TODO: Should error out earlier, maybe DSL and parser
      // has validation logic?
      return

    case let (n, m) where m == nil || n <= m!:
      // Ok
      break
    default:
      throw Unreachable("TODO: reason")
    }

    // Compiler and/or parser should enforce these invariants
    // before we are called
    assert(high != 0)
    assert((0...(high ?? Int.max)).contains(low))

    let extraTrips: Int?
    if let h = high {
      extraTrips = h - low
    } else {
      extraTrips = nil
    }
    let minTrips = low
    assert((extraTrips ?? 1) >= 0)

    // We want to specialize common quantification cases
    // Allowed nodes are:
    // - .char
    // - .customCharacterClass
    // - built in character classes
    // - .any

    // We do this by wrapping a single instruction in a .quantify instruction
    if optimizationsEnabled
        && child.shouldDoFastQuant(options)
        && minTrips <= QuantifyPayload.maxStorableTrips
        && extraTrips ?? 0 <= QuantifyPayload.maxStorableTrips
        && options.matchLevel == .graphemeCluster
        && updatedKind != .reluctant {
      emitFastQuant(child, updatedKind, minTrips, extraTrips)
      return
    }

    // The below is a general algorithm for bounded and unbounded
    // quantification. It can be specialized when the min
    // is 0 or 1, or when extra trips is 1 or unbounded.
    //
    // Stuff inside `<` and `>` are decided at compile time,
    // while run-time values stored in registers start with a `%`
    _ = """
      min-trip-count control block:
        if %minTrips is zero:
          goto exit-policy control block
        else:
          decrement %minTrips and fallthrough

      loop-body:
        <if can't guarantee forward progress && extraTrips = nil>:
          mov currentPosition %pos
        evaluate the subexpression
        <if can't guarantee forward progress && extraTrips = nil>:
          if %pos is currentPosition:
            goto exit
        goto min-trip-count control block

      exit-policy control block:
        if %extraTrips is zero:
          goto exit
        else:
          decrement %extraTrips and fallthrough

        <if eager>:
          save exit and goto loop-body
        <if possessive>:
          ratchet and goto loop
        <if reluctant>:
          save loop-body and fallthrough (i.e. goto exit)

      exit
        ... the rest of the program ...
    """

    // Specialization based on `minTrips` for 0 or 1:
    _ = """
      min-trip-count control block:
        <if minTrips == 0>:
          goto exit-policy
        <if minTrips == 1>:
          /* fallthrough */

      loop-body:
        evaluate the subexpression
        <if minTrips <= 1>
          /* fallthrough */
    """

    // Specialization based on `extraTrips` for 0 or unbounded
    _ = """
      exit-policy control block:
        <if extraTrips == 0>:
          goto exit
        <if extraTrips == .unbounded>:
          /* fallthrough */
    """

    /*
      NOTE: These specializations don't emit the optimal
      code layout (e.g. fallthrough vs goto), but that's better
      done later (not prematurely) and certainly better
      done by an optimizing compiler.

      NOTE: We're intentionally emitting essentially the same
      algorithm for all quantifications for now, for better
      testing and surfacing difficult bugs. We can specialize
      for other things, like `.*`, later.

      When it comes time for optimizing, we can also look into
      quantification instructions (e.g. reduce save-point traffic)
    */

    let minTripsControl = builder.makeAddress()
    let loopBody = builder.makeAddress()
    let exitPolicy = builder.makeAddress()
    let exit = builder.makeAddress()

    // We'll need registers if we're (non-trivially) bounded
    let minTripsReg: IntRegister?
    if minTrips > 1 {
      minTripsReg = builder.makeIntRegister(
        initialValue: minTrips)
    } else {
      minTripsReg = nil
    }

    let extraTripsReg: IntRegister?
    if (extraTrips ?? 0) > 0 {
      extraTripsReg = builder.makeIntRegister(
        initialValue: extraTrips!)
    } else {
      extraTripsReg = nil
    }

    // Set up a dummy save point for possessive to update
    if updatedKind == .possessive {
      builder.pushEmptySavePoint()
    }

    // min-trip-count:
    //   condBranch(to: exitPolicy, ifZeroElseDecrement: %min)
    builder.label(minTripsControl)
    switch minTrips {
    case 0: builder.buildBranch(to: exitPolicy)
    case 1: break
    default:
      assert(minTripsReg != nil, "logic inconsistency")
      builder.buildCondBranch(
        to: exitPolicy, ifZeroElseDecrement: minTripsReg!)
    }

    // FIXME: Possessive needs a "dummy" save point to ratchet

    // loop:
    //   <subexpression>
    //   branch min-trip-count
    builder.label(loopBody)

    // if we aren't sure if the child node will have forward progress and
    // we have an unbounded quantification
    let startPosition: PositionRegister?
    let emitPositionChecking =
      (!optimizationsEnabled || !child.guaranteesForwardProgress) &&
      extraTrips == nil

    if emitPositionChecking {
      startPosition = builder.makePositionRegister()
      builder.buildMoveCurrentPosition(into: startPosition!)
    } else {
      startPosition = nil
    }
    try emitNode(child)
    if emitPositionChecking {
      // in all quantifier cases, no matter what minTrips or extraTrips is,
      // if we have a successful non-advancing match, branch to exit because it
      // can match an arbitrary number of times
      builder.buildCondBranch(to: exit, ifSamePositionAs: startPosition!)
    }

    if minTrips <= 1 {
      // fallthrough
    } else {
      builder.buildBranch(to: minTripsControl)
    }

    // exit-policy:
    //   condBranch(to: exit, ifZeroElseDecrement: %extraTrips)
    //   <eager: split(to: loop, saving: exit)>
    //   <possesive:
    //     clearSavePoint
    //     split(to: loop, saving: exit)>
    //   <reluctant: save(restoringAt: loop)
    builder.label(exitPolicy)
    switch extraTrips {
    case nil: break
    case 0:   builder.buildBranch(to: exit)
    default:
      assert(extraTripsReg != nil, "logic inconsistency")
      builder.buildCondBranch(
        to: exit, ifZeroElseDecrement: extraTripsReg!)
    }

    switch updatedKind {
    case .eager:
      builder.buildSplit(to: loopBody, saving: exit)
    case .possessive:
      builder.buildClear()
      builder.buildSplit(to: loopBody, saving: exit)
    case .reluctant:
      builder.buildSave(loopBody)
      // FIXME: Is this re-entrant? That is would nested
      // quantification break if trying to restore to a prior
      // iteration because the register got overwritten?
      //
    }

    builder.label(exit)
  }

  mutating func emitFastQuant(
    _ child: DSLTree.Node,
    _ kind: AST.Quantification.Kind,
    _ minTrips: Int,
    _ extraTrips: Int?
  ) {
    // These cases must stay in sync with DSLTree.Node.shouldDoFastQuant
    // as well as the compilation paths for these nodes outside of quantification\

    // All assumptions made by the processor in runQuantify() must be checked here
    // If an error is thrown here, there must be a mistake in shouldDoFastQuant
    // letting in an invalid case
    
    // Coupling is bad but we do it for _speed_
    switch child {
    case .customCharacterClass(let ccc):
      if let bitset = ccc.asAsciiBitset(options) {
        builder.buildQuantify(bitset: bitset, kind, minTrips, extraTrips)
      } else {
        fatalError("Entered emitFastQuant with an invalid case: Unable to generate bitset")
      }
    case .atom(let atom):
      switch atom {
      case .char(let c):
        if let val = c._singleScalarAsciiValue {
          builder.buildQuantify(asciiChar: val, kind, minTrips, extraTrips)
        } else {
          fatalError("Entered emitFastQuant with an invalid case: Character is not single scalar ascii")
        }
      case .any:
        assert(!options.dotMatchesNewline, "Entered emitFastQuant with an invalid case: Any matches newlines")
        builder.buildQuantifyAny(kind, minTrips, extraTrips)
      case .unconverted(let astAtom):
        if let builtin = astAtom.ast.characterClass?.builtinCC {
          assert(!builtin.isStrict(options: options),
                 "Entered emitFastQuant with an invalid case: Strict builtin character class")
          assert(builtin.consumesSingleGrapheme,
                 "Entered emitFastQuant with an invalid case: Builtin class that does not consume a single grapheme")
          builder.buildQuantify(builtin: builtin, kind, minTrips, extraTrips)
        } else {
          fatalError("Entered emitFastQuant with an invalid case: Not a builtin character class")
        }
      default:
        fatalError("Entered emitFastQuant with an invalid case: DSLTree.Node.shouldDoFastQuant is out of sync")
      }
    case .convertedRegexLiteral(let node, _):
      emitFastQuant(node, kind, minTrips, extraTrips)
    case .nonCapturingGroup(let groupKind, let node):
      assert(groupKind.ast == .nonCapture, "Entered emitFastQuant with an invalid case: Invalid nonCapturingGroup type")
      emitFastQuant(node, kind, minTrips, extraTrips)
    default:
      fatalError("Entered emitFastQuant with an invalid case: DSLTree.Node.shouldDoFastQuant is out of sync")
    }
  }

  mutating func emitCustomCharacterClass(
    _ ccc: DSLTree.CustomCharacterClass
  ) throws {
    if let asciiBitset = ccc.asAsciiBitset(options),
        optimizationsEnabled {
      if options.semanticLevel == .unicodeScalar {
        builder.buildScalarMatchAsciiBitset(asciiBitset)
      } else {
        builder.buildMatchAsciiBitset(asciiBitset)
      }
    } else {
      let consumer = try ccc.generateConsumer(options)
      builder.buildConsume(by: consumer)
    }
  }

  @discardableResult
  mutating func emitNode(_ node: DSLTree.Node) throws -> ValueRegister? {
    switch node {
      
    case let .orderedChoice(children):
      try emitAlternation(children)

    case let .concatenation(children):
      for child in children {
        try emitConcatenationComponent(child)
      }

    case let .capture(name, refId, child, transform):
      options.beginScope()
      defer { options.endScope() }

      let cap = builder.makeCapture(id: refId, name: name)
      builder.buildBeginCapture(cap)
      let value = try emitNode(child)
      builder.buildEndCapture(cap)
      // If the child node produced a custom capture value, e.g. the result of
      // a matcher, this should override the captured substring.
      if let value {
        builder.buildMove(value, into: cap)
      }
      // If there's a capture transform, apply it now.
      if let transform = transform {
        let fn = builder.makeTransformFunction { input, cap in
          // If it's a substring capture with no custom value, apply the
          // transform directly to the substring to avoid existential traffic.
          //
          // FIXME: separate out this code path. This is fragile,
          // slow, and these are clearly different constructs
          if let range = cap.range, cap.value == nil {
            return try transform(input[range])
          }

          let value = constructExistentialOutputComponent(
             from: input,
             component: cap.deconstructed,
             optionalCount: 0)
          return try transform(value)
        }
        builder.buildTransformCapture(cap, fn)
      }

    case let .nonCapturingGroup(kind, child):
      try emitNoncapturingGroup(kind.ast, child)

    case .conditional:
      throw Unsupported("Conditionals")

    case let .quantification(amt, kind, child):
      try emitQuantification(amt.ast, kind, child)

    case let .customCharacterClass(ccc):
      if ccc.containsDot {
        if !ccc.isInverted {
          emitDot()
        } else {
          throw Unsupported("Inverted any")
        }
      } else {
        try emitCustomCharacterClass(ccc)
      }

    case let .atom(a):
      try emitAtom(a)

    case let .quotedLiteral(s):
      emitQuotedLiteral(s)

    case let .convertedRegexLiteral(n, _):
      return try emitNode(n)

    case .absentFunction:
      throw Unsupported("absent function")
    case .consumer:
      throw Unsupported("consumer")

    case let .matcher(_, f):
      return emitMatcher(f)

    case .characterPredicate:
      throw Unsupported("character predicates")

    case .trivia, .empty:
      return nil
    }
    return nil
  }
}

extension DSLTree.Node {
  var guaranteesForwardProgress: Bool {
    switch self {
    case .orderedChoice(let children):
      return children.allSatisfy { $0.guaranteesForwardProgress }
    case .concatenation(let children):
      return children.contains(where: { $0.guaranteesForwardProgress })
    case .capture(_, _, let node, _):
      return node.guaranteesForwardProgress
    case .nonCapturingGroup(let kind, let child):
      switch kind.ast {
      case .lookahead, .negativeLookahead, .lookbehind, .negativeLookbehind:
        return false
      default: return child.guaranteesForwardProgress
      }
    case .atom(let atom):
      switch atom {
      case .changeMatchingOptions, .assertion: return false
      default: return true
      }
    case .trivia, .empty:
      return false
    case .quotedLiteral(let string):
      return !string.isEmpty
    case .convertedRegexLiteral(let node, _):
      return node.guaranteesForwardProgress
    case .consumer, .matcher:
      // Allow zero width consumers and matchers
     return false
    case .customCharacterClass:
      return true
    case .quantification(let amount, _, let child):
      let (atLeast, _) = amount.ast.bounds
      return atLeast ?? 0 > 0 && child.guaranteesForwardProgress
    default: return false
    }
  }

  /// If the given node can be wrapped in a .quantify instruction
  /// Currently this is conservative to reduce the coupling in ByteCodeGen between the normal case and
  /// the quantified cases
  ///
  /// Essentially we trade off implementation complexity for runtime speed by adding more true cases to this
  func shouldDoFastQuant(_ opts: MatchingOptions) -> Bool {
    switch self {
    case .customCharacterClass(let ccc):
      // Only quantify ascii only character classes

      // Future work: Should we allow ConsumeFunctions into .quantify?
      // this would open up non-ascii custom character classes as well as the
      // possibility of wrapping weirder cases into consume functions
      // (non-ascii characters for example)
      return ccc.asAsciiBitset(opts) != nil
    case .atom(let atom):
      switch atom {
      case .char(let c):
        // Only quantify the most common path -> Single scalar ascii values
        return c._singleScalarAsciiValue != nil
      case .any:
        // Only quantify if we have a default behavior .any
        return !opts.dotMatchesNewline
      case .unconverted(let astAtom):
        // Only quantify non-strict built in character classes
        if let builtin = astAtom.ast.characterClass?.builtinCC,
            builtin.consumesSingleGrapheme {
          return !builtin.isStrict(options: opts)
        } else {
          return false
        }
      default:
        return false
      }
    case .convertedRegexLiteral(let node, _):
      return node.shouldDoFastQuant(opts)
    case .nonCapturingGroup(let kind, let child):
      switch kind.ast {
      case .nonCapture:
        return child.shouldDoFastQuant(opts)
      default:
        return false
      }
    case .orderedChoice:
      // Future work: Could we support ordered choice by compacting our payload
      // representation and supporting an alternation of up to N supported nodes?
      return false
    default:
      return false
    }
  }
}<|MERGE_RESOLUTION|>--- conflicted
+++ resolved
@@ -187,84 +187,6 @@
   ) throws {
     if kind == .resetStartOfMatch {
       throw Unsupported(#"\K (reset/keep assertion)"#)
-<<<<<<< HEAD
-=======
-
-    case .firstMatchingPositionInSubject:
-      // TODO: We can probably build a nice model with API here
-      
-      // FIXME: This needs to be based on `searchBounds`,
-      // not the `subjectBounds` given as an argument here
-      builder.buildAssert { (_, _, input, pos, subjectBounds) in false }
-
-    case .textSegment:
-      builder.buildAssert { (_, _, input, pos, _) in
-        // FIXME: Grapheme or word based on options
-        input.isOnGraphemeClusterBoundary(pos)
-      }
-
-    case .notTextSegment:
-      builder.buildAssert { (_, _, input, pos, _) in
-        // FIXME: Grapheme or word based on options
-        !input.isOnGraphemeClusterBoundary(pos)
-      }
-
-    case .startOfLine:
-      emitStartOfLine()
-
-    case .endOfLine:
-      emitEndOfLine()
-
-    case .caretAnchor:
-      if options.anchorsMatchNewlines {
-        emitStartOfLine()
-      } else {
-        builder.buildAssert { (_, _, input, pos, subjectBounds) in
-          pos == subjectBounds.lowerBound
-        }
-      }
-
-    case .dollarAnchor:
-      if options.anchorsMatchNewlines {
-        emitEndOfLine()
-      } else {
-        builder.buildAssert { (_, _, input, pos, subjectBounds) in
-          pos == subjectBounds.upperBound
-        }
-      }
-
-    case .wordBoundary:
-      builder.buildAssert { [options]
-          (cache, maxIndex, input, pos, subjectBounds) in
-        if options.usesSimpleUnicodeBoundaries {
-          // TODO: How should we handle bounds?
-          return _CharacterClassModel.word.isBoundary(
-            input,
-            at: pos,
-            bounds: subjectBounds,
-            with: options
-          )
-        } else {
-          return input.isOnWordBoundary(at: pos, using: &cache, &maxIndex)
-        }
-      }
-
-    case .notWordBoundary:
-      builder.buildAssert { [options]
-          (cache, maxIndex, input, pos, subjectBounds) in
-        if options.usesSimpleUnicodeBoundaries {
-          // TODO: How should we handle bounds?
-          return !_CharacterClassModel.word.isBoundary(
-            input,
-            at: pos,
-            bounds: subjectBounds,
-            with: options
-          )
-        } else {
-          return !input.isOnWordBoundary(at: pos, using: &cache, &maxIndex)
-        }
-      }
->>>>>>> 96fb215f
     }
     builder.buildAssert(
       by: kind,
