--- conflicted
+++ resolved
@@ -11,43 +11,6 @@
 
 @_implementationOnly import _RegexParser
 
-<<<<<<< HEAD
-@available(SwiftStdlib 5.7, *)
-extension Regex where Output == AnyRegexOutput {
-  /// Parses and compiles a regular expression, resulting in an existentially-typed capture list.
-  ///
-  /// - Parameter pattern: The regular expression.
-  public init(_ pattern: String) throws {
-    self.init(ast: try parse(pattern, .traditional))
-  }
-}
-
-@available(SwiftStdlib 5.7, *)
-extension Regex {
-  /// Parses and compiles a regular expression.
-  ///
-  /// - Parameter pattern: The regular expression.
-  /// - Parameter as: The desired type for the output.
-  public init(
-    _ pattern: String,
-    as: Output.Type = Output.self
-  ) throws {
-    self.init(ast: try parse(pattern, .traditional))
-  }
-}
-
-@available(SwiftStdlib 5.7, *)
-extension Regex.Match where Output == AnyRegexOutput {
-  /// Accesses the whole match using the `.0` syntax.
-  public subscript(
-    dynamicMember keyPath: KeyPath<(Substring, _doNotUse: ()), Substring>
-  ) -> Substring {
-    input[range]
-  }
-}
-
-=======
->>>>>>> 4eb32338
 /// A type-erased regex output.
 @available(SwiftStdlib 5.7, *)
 public struct AnyRegexOutput {
@@ -59,13 +22,8 @@
 extension AnyRegexOutput {
   /// Creates a type-erased regex output from an existing match.
   ///
-<<<<<<< HEAD
   /// Use this initializer to fit a regex with strongly typed captures into the
   /// use site of a dynamic regex, like one that was created from a string.
-=======
-  /// Use this initializer to fit a strongly-typed regex match into the
-  /// use site of a type-erased regex output.
->>>>>>> 4eb32338
   public init<Output>(_ match: Regex<Output>.Match) {
     self = match.anyRegexOutput
   }
@@ -75,20 +33,11 @@
   /// - Parameter type: The expected output type.
   /// - Returns: The output, if the underlying value can be converted to the
   ///   output type; otherwise `nil`.
-<<<<<<< HEAD
-  public func `as`<Output>(_ type: Output.Type) -> Output? {
-    let elements = _elements.map {
-      StructuredCapture(
-        optionalCount: $0.optionalDepth,
-        storedCapture: .init(range: $0.bounds)
-      ).existentialOutputComponent(from: input[...])
-=======
   public func extractValues<Output>(
     as type: Output.Type = Output.self
   ) -> Output? {
     let elements = map {
       $0.existentialOutputComponent(from: input)
->>>>>>> 4eb32338
     }
     return TypeConstruction.tuple(of: elements) as? Output
   }
@@ -257,13 +206,8 @@
 extension Regex.Match where Output == AnyRegexOutput {
   /// Creates a type-erased regex match from an existing match.
   ///
-<<<<<<< HEAD
   /// Use this initializer to fit a regex match with strongly typed captures into the
   /// use site of a dynamic regex match, like one that was created from a string.
-=======
-  /// Use this initializer to fit a regex match with strongly-typed captures into the
-  /// use site of a type-erased regex match.
->>>>>>> 4eb32338
   public init<Output>(_ match: Regex<Output>.Match) {
     self.init(
       anyRegexOutput: match.anyRegexOutput,
@@ -276,16 +220,8 @@
 extension Regex {
   /// Creates a strongly-typed regex from a type-erased regex.
   ///
-<<<<<<< HEAD
-  /// - Parameter type: The expected output type.
   /// - Returns: A match generic over the output type, if the underlying values
   ///   can be converted to the output type; otherwise, `nil`.
-  public func `as`<Output>(_ type: Output.Type) -> Regex<Output>.Match? {
-    fatalError("FIXME: Not implemented")
-=======
-  /// Use this initializer to create a strongly-typed regex from
-  /// one that was created from a string. Returns `nil` if the types
-  /// don't match.
   public init?(
     _ erased: Regex<AnyRegexOutput>,
     as: Output.Type = Output.self
@@ -338,6 +274,5 @@
   var type: Any.Type {
     content?.value.map { Swift.type(of: $0) }
       ?? TypeConstruction.optionalType(of: Substring.self, depth: optionalDepth)
->>>>>>> 4eb32338
   }
 }