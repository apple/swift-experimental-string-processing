--- conflicted
+++ resolved
@@ -123,11 +123,7 @@
       case let .quantification(v):
         let child = v.child.dslTreeNode
         return .quantification(
-<<<<<<< HEAD
-          .init(ast: v.amount.value), .init(ast: v.kind.value), child)
-=======
-          v.amount.value, .syntax(v.kind.value), child)
->>>>>>> 42641dab
+          .init(ast: v.amount.value), .syntax(.init(ast: v.kind.value)), child)
 
       case let .quote(v):
         return .quotedLiteral(v.literal)
