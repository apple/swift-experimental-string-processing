//===----------------------------------------------------------------------===//
//
// This source file is part of the Swift.org open source project
//
// Copyright (c) 2021-2022 Apple Inc. and the Swift project authors
// Licensed under Apache License v2.0 with Runtime Library Exception
//
// See https://swift.org/LICENSE.txt for license information
//
//===----------------------------------------------------------------------===//

@_implementationOnly import _RegexParser

@available(SwiftStdlib 5.7, *)
<<<<<<< HEAD
extension RegexComponent {
=======
extension Regex {
>>>>>>> 4eb32338
  /// Returns a regular expression that ignores case when matching.
  ///
  /// - Parameter ignoresCase: A Boolean value indicating whether to ignore case.
  /// - Returns: The modified regular expression.
  public func ignoresCase(_ ignoresCase: Bool = true) -> Regex<RegexOutput> {
    wrapInOption(.caseInsensitive, addingIf: ignoresCase)
  }

  /// Returns a regular expression that matches only ASCII characters as word
  /// characters.
  ///
  /// - Parameter useASCII: A Boolean value indicating whether to match only
  ///   ASCII characters as word characters.
  /// - Returns: The modified regular expression.
  public func asciiOnlyWordCharacters(_ useASCII: Bool = true) -> Regex<RegexOutput> {
    wrapInOption(.asciiOnlyWord, addingIf: useASCII)
  }

  /// Returns a regular expression that matches only ASCII characters as digits.
  ///
  /// - Parameter useasciiOnlyDigits: A Boolean value indicating whether to
  ///   match only ASCII characters as digits.
  /// - Returns: The modified regular expression.
  public func asciiOnlyDigits(_ useASCII: Bool = true) -> Regex<RegexOutput> {
    wrapInOption(.asciiOnlyDigit, addingIf: useASCII)
  }

  /// Returns a regular expression that matches only ASCII characters as space
  /// characters.
  ///
  /// - Parameter asciiOnlyWhitespace: A Boolean value indicating whether to
  /// match only ASCII characters as space characters.
  /// - Returns: The modified regular expression.
  public func asciiOnlyWhitespace(_ useASCII: Bool = true) -> Regex<RegexOutput> {
    wrapInOption(.asciiOnlySpace, addingIf: useASCII)
  }

  /// Returns a regular expression that matches only ASCII characters when
  /// matching character classes.
  ///
  /// - Parameter useASCII: A Boolean value indicating whether to match only
  ///   ASCII characters when matching character classes.
  /// - Returns: The modified regular expression.
  public func asciiOnlyCharacterClasses(_ useASCII: Bool = true) -> Regex<RegexOutput> {
    wrapInOption(.asciiOnlyPOSIXProps, addingIf: useASCII)
  }
  
  /// Returns a regular expression that uses the specified word boundary algorithm.
  ///
  /// - Parameter wordBoundaryKind: The algorithm to use for determining word boundaries.
  /// - Returns: The modified regular expression.
  public func wordBoundaryKind(_ wordBoundaryKind: RegexWordBoundaryKind) -> Regex<RegexOutput> {
    wrapInOption(.unicodeWordBoundaries, addingIf: wordBoundaryKind == .default)
  }
  
  /// Returns a regular expression where the start and end of input
  /// anchors (`^` and `$`) also match against the start and end of a line.
  ///
  /// - Parameter dotMatchesNewlines: A Boolean value indicating whether `.`
  ///   should match a newline character.
  /// - Returns: The modified regular expression.
  public func dotMatchesNewlines(_ dotMatchesNewlines: Bool = true) -> Regex<RegexOutput> {
    wrapInOption(.singleLine, addingIf: dotMatchesNewlines)
  }
  
  /// Returns a regular expression where the start and end of input
  /// anchors (`^` and `$`) also match against the start and end of a line.
  ///
  /// This method corresponds to applying the `m` option in regex syntax. For
  /// this behavior in the `RegexBuilder` syntax, see
  /// ``Anchor.startOfLine``, ``Anchor.endOfLine``, ``Anchor.startOfSubject``,
  /// and ``Anchor.endOfSubject``.
  ///
  /// - Parameter matchLineEndings: A Boolean value indicating whether `^` and
  ///   `$` should match the start and end of lines, respectively.
  /// - Returns: The modified regular expression.
  public func anchorsMatchLineEndings(_ matchLineEndings: Bool = true) -> Regex<RegexOutput> {
    wrapInOption(.multiline, addingIf: matchLineEndings)
  }
  
  /// Returns a regular expression where quantifiers use the specified behavior
  /// by default.
  ///
  /// This setting does not affect calls to quantifier methods, such as
  /// `OneOrMore`, that include an explicit `behavior` parameter.
  ///
  /// Passing `.eager` or `.reluctant` to this method corresponds to applying
  /// the `(?-U)` or `(?U)` option in regex syntax, respectively.
  ///
  /// - Parameter behavior: The default behavior to use for quantifiers.
  public func repetitionBehavior(_ behavior: RegexRepetitionBehavior) -> Regex<RegexOutput> {
    if behavior == .possessive {
      return wrapInOption(.possessiveByDefault, addingIf: true)
    } else {
      return wrapInOption(.reluctantByDefault, addingIf: behavior == .reluctant)
    }
  }

  /// Returns a regular expression that matches with the specified semantic
  /// level.
  ///
  /// When matching with grapheme cluster semantics (the default),
  /// metacharacters like `.` and `\w`, custom character classes, and character
  /// class instances like `.any` match a grapheme cluster when possible,
  /// corresponding with the default string representation. In addition,
  /// matching with grapheme cluster semantics compares characters using their
  /// canonical representation, corresponding with how strings comparison works.
  ///
  /// When matching with Unicode scalar semantics, metacharacters and character
  /// classes always match a single Unicode scalar value, even if that scalar
  /// comprises part of a grapheme cluster.
  ///
  /// These semantic levels can lead to different results, especially when
  /// working with strings that have decomposed characters. In the following
  /// example, `queRegex` matches any 3-character string that begins with `"q"`.
  ///
  ///     let composed = "qué"
  ///     let decomposed = "que\u{301}"
  ///
  ///     let queRegex = /^q..$/
  ///
  ///     print(composed.contains(queRegex))
  ///     // Prints "true"
  ///     print(decomposed.contains(queRegex))
  ///     // Prints "true"
  ///
  /// When using Unicode scalar semantics, however, the regular expression only
  /// matches the composed version of the string, because each `.` matches a
  /// single Unicode scalar value.
  ///
  ///     let queRegexScalar = queRegex.matchingSemantics(.unicodeScalar)
  ///     print(composed.contains(queRegexScalar))
  ///     // Prints "true"
  ///     print(decomposed.contains(queRegexScalar))
  ///     // Prints "false"
  ///
  /// - Parameter semanticLevel: The semantics to use during matching.
  /// - Returns: The modified regular expression.
  public func matchingSemantics(_ semanticLevel: RegexSemanticLevel) -> Regex<RegexOutput> {
    switch semanticLevel.base {
    case .graphemeCluster:
      return wrapInOption(.graphemeClusterSemantics, addingIf: true)
    case .unicodeScalar:
      return wrapInOption(.unicodeScalarSemantics, addingIf: true)
    }
  }
}

@available(SwiftStdlib 5.7, *)
/// A semantic level to use during regex matching.
public struct RegexSemanticLevel: Hashable {
  internal enum Representation {
    case graphemeCluster
    case unicodeScalar
  }
  
  internal var base: Representation
  
  /// Match at the character level.
  ///
  /// At this semantic level, each matched element is a `Character` value.
  /// This is the default semantic level.
  public static var graphemeCluster: RegexSemanticLevel {
    .init(base: .graphemeCluster)
  }
  
  /// Match at the Unicode scalar level.
  ///
  /// At this semantic level, the string's `UnicodeScalarView` is used for matching,
  /// and each matched element is a `UnicodeScalar` value.
  public static var unicodeScalar: RegexSemanticLevel {
    .init(base: .unicodeScalar)
  }
}

@available(SwiftStdlib 5.7, *)
/// A word boundary algorithm to use during regex matching.
public struct RegexWordBoundaryKind: Hashable {
  internal enum Representation {
    case unicodeLevel1
    case unicodeLevel2
  }
  
  internal var base: Representation

  /// A word boundary algorithm that implements the "simple word boundary"
  /// Unicode recommendation.
  ///
  /// A simple word boundary is a position in the input between two characters
  /// that match `/\w\W/` or `/\W\w/`, or between the start or end of the input
  /// and a `\w` character. Word boundaries therefore depend on the option-
  /// defined behavior of `\w`.
  public static var simple: Self {
    .init(base: .unicodeLevel1)
  }

  /// A word boundary algorithm that implements the "default word boundary"
  /// Unicode recommendation.
  ///
  /// Default word boundaries use a Unicode algorithm that handles some cases
  /// better than simple word boundaries, such as words with internal
  /// punctuation, changes in script, and Emoji.
  public static var `default`: Self {
    .init(base: .unicodeLevel2)
  }
}

/// Specifies how much to attempt to match when using a quantifier.
@available(SwiftStdlib 5.7, *)
public struct RegexRepetitionBehavior: Hashable {
  internal enum Kind {
    case eager
    case reluctant
    case possessive
  }

  var kind: Kind

  @_spi(RegexBuilder) public var dslTreeKind: DSLTree._AST.QuantificationKind {
    switch kind {
    case .eager: return .eager
    case .reluctant: return .reluctant
    case .possessive: return .possessive
    }
  }
}

@available(SwiftStdlib 5.7, *)
extension RegexRepetitionBehavior {
  /// Match as much of the input string as possible, backtracking when
  /// necessary.
  public static var eager: Self {
    .init(kind: .eager)
  }

  /// Match as little of the input string as possible, expanding the matched
  /// region as necessary to complete a match.
  public static var reluctant: Self {
    .init(kind: .reluctant)
  }

  /// Match as much of the input string as possible, performing no backtracking.
  public static var possessive: Self {
    .init(kind: .possessive)
  }
}

// MARK: - Helper method

@available(SwiftStdlib 5.7, *)
extension RegexComponent {
  fileprivate func wrapInOption(
    _ option: AST.MatchingOption.Kind,
    addingIf shouldAdd: Bool) -> Regex<RegexOutput>
  {
    let sequence = shouldAdd
      ? AST.MatchingOptionSequence(adding: [.init(option, location: .fake)])
      : AST.MatchingOptionSequence(removing: [.init(option, location: .fake)])
    return Regex(node: .nonCapturingGroup(
      .init(ast: .changeMatchingOptions(sequence)), regex.root))
  }
}<|MERGE_RESOLUTION|>--- conflicted
+++ resolved
@@ -12,11 +12,7 @@
 @_implementationOnly import _RegexParser
 
 @available(SwiftStdlib 5.7, *)
-<<<<<<< HEAD
-extension RegexComponent {
-=======
 extension Regex {
->>>>>>> 4eb32338
   /// Returns a regular expression that ignores case when matching.
   ///
   /// - Parameter ignoresCase: A Boolean value indicating whether to ignore case.
