--- conflicted
+++ resolved
@@ -55,13 +55,8 @@
       _AST.ConditionKind, Node, Node)
 
     case quantification(
-<<<<<<< HEAD
       _AST.QuantificationAmount,
-      _AST.QuantificationKind,
-=======
-      AST.Quantification.Amount,
       QuantificationKind,
->>>>>>> 42641dab
       Node)
 
     case customCharacterClass(CustomCharacterClass)
@@ -113,9 +108,9 @@
     /// The default quantification kind, as set by options.
     case `default`
     /// An explicitly chosen kind, overriding any options.
-    case explicit(AST.Quantification.Kind)
+    case explicit(_AST.QuantificationKind)
     /// A kind set via syntax, which can be affected by options.
-    case syntax(AST.Quantification.Kind)
+    case syntax(_AST.QuantificationKind)
   }
   
   @_spi(RegexBuilder)
