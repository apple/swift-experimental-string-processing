//===----------------------------------------------------------------------===//
//
// This source file is part of the Swift.org open source project
//
// Copyright (c) 2021-2022 Apple Inc. and the Swift project authors
// Licensed under Apache License v2.0 with Runtime Library Exception
//
// See https://swift.org/LICENSE.txt for license information
//
//===----------------------------------------------------------------------===//

@_implementationOnly import _RegexParser
@_implementationOnly import Atomics

/// A type that represents a regular expression.
@available(SwiftStdlib 5.7, *)
<<<<<<< HEAD
public protocol RegexComponent: Sendable {
=======
public protocol RegexComponent<RegexOutput> {
>>>>>>> dcf7dd8a
  associatedtype RegexOutput
  var regex: Regex<RegexOutput> { get }
}

/// A regular expression.
///
///     let regex = try Regex("a(.*)b")
///     let match = "cbaxb".firstMatch(of: regex)
///     print(match.0) // "axb"
///     print(match.1) // "x"
///
@available(SwiftStdlib 5.7, *)
public struct Regex<Output>: RegexComponent {
  let program: Program

  var hasCapture: Bool {
    program.tree.hasCapture
  }

  init(ast: AST) {
    self.program = Program(ast: ast)
  }
  init(ast: AST.Node) {
    self.program = Program(ast: .init(ast, globalOptions: nil))
  }

  // Compiler interface. Do not change independently.
  @usableFromInline
  init(_regexString pattern: String) {
    self.init(ast: try! parse(pattern, .semantic, .traditional))
  }

  // Compiler interface. Do not change independently.
  @usableFromInline
  init(_regexString pattern: String, version: Int) {
    assert(version == currentRegexLiteralFormatVersion)
    // The version argument is passed by the compiler using the value defined
    // in libswiftParseRegexLiteral.
    self.init(ast: try! parseWithDelimiters(pattern, .semantic))
  }

  public var regex: Regex<Output> {
    self
  }
}

@available(SwiftStdlib 5.7, *)
extension Regex {
  public init(quoting string: String) {
    self.init(node: .quotedLiteral(string))
  }
}


@available(SwiftStdlib 5.7, *)
extension Regex {
  /// A program representation that caches any lowered representation for
  /// execution.
  internal final class Program: @unchecked Sendable {
    /// The underlying IR.
    ///
    /// FIXME: If Regex is the unit of composition, then it should be a Node instead,
    /// and we should have a separate type that handled both global options and,
    /// likely, compilation/caching.
    let tree: DSLTree

    private final class ProgramBox {
      let value: MEProgram<String>
      init(_ value: MEProgram<String>) { self.value = value }
    }

    private var _loweredProgramStorage: UnsafeAtomicLazyReference<ProgramBox>
      = .create()
    
    /// The program for execution with the matching engine.
    var loweredProgram: MEProgram<String> {
      if let lowered = _loweredProgramStorage.load() {
        return lowered.value
      }
      let lowered = try! ProgramBox(Compiler(tree: tree).emit())
      return _loweredProgramStorage.storeIfNilThenLoad(lowered).value
    }

    init(ast: AST) {
      self.tree = ast.dslTree
    }

    init(tree: DSLTree) {
      self.tree = tree
    }
    
    deinit {
      _loweredProgramStorage.destroy()
    }
  }
  
  /// The set of matching options that applies to the start of this regex.
  ///
  /// Note that the initial options may not apply to the entire regex. For
  /// example, in this regex, only case insensitivity (`i`) and Unicode scalar
  /// semantics (set by API) apply to the entire regex, while ASCII character
  /// classes (`P`) is part of `initialOptions` but not global:
  ///
  ///     let regex = /(?i)(?P:\d+\s*)abc/.semanticLevel(.unicodeScalar)
  var initialOptions: MatchingOptions {
    program.loweredProgram.initialOptions
  }
}

@available(SwiftStdlib 5.7, *)
extension Regex {
  @_spi(RegexBuilder)
  public var root: DSLTree.Node {
    program.tree.root
  }

  @_spi(RegexBuilder)
  public init(node: DSLTree.Node) {
    self.program = Program(tree: .init(node))
  }
}<|MERGE_RESOLUTION|>--- conflicted
+++ resolved
@@ -14,11 +14,7 @@
 
 /// A type that represents a regular expression.
 @available(SwiftStdlib 5.7, *)
-<<<<<<< HEAD
-public protocol RegexComponent: Sendable {
-=======
-public protocol RegexComponent<RegexOutput> {
->>>>>>> dcf7dd8a
+public protocol RegexComponent<RegexOutput>: Sendable {
   associatedtype RegexOutput
   var regex: Regex<RegexOutput> { get }
 }
