//===----------------------------------------------------------------------===//
//
// This source file is part of the Swift.org open source project
//
// Copyright (c) 2021-2022 Apple Inc. and the Swift project authors
// Licensed under Apache License v2.0 with Runtime Library Exception
//
// See https://swift.org/LICENSE.txt for license information
//
//===----------------------------------------------------------------------===//

enum MatchMode {
  case wholeString
  case partialFromFront
}

typealias Program = MEProgram<String>

/// A concrete CU. Somehow will run the concrete logic and
/// feed stuff back to generic code
struct Controller {
  var pc: InstructionAddress

  mutating func step() {
    pc.rawValue += 1
  }
}

struct Processor<
  Input: BidirectionalCollection
> where Input.Element: Equatable { // maybe Hashable?
  typealias Element = Input.Element

  /// The base collection of the subject to search.
  ///
  /// Taken together, `input` and `subjectBounds` define the actual subject
  /// of the search. `input` can be a "supersequence" of the subject, while
  /// `input[subjectBounds]` is the logical entity that is being searched.
  let input: Input
<<<<<<< HEAD
  
  /// The bounds of the logical subject in `input`.
  ///
  ///
  /// `subjectBounds` is equal to or a subrange of
  /// `input.startIndex..<input.endIndex`.
  let subjectBounds: Range<Position>
  
  /// The bounds within the subject for an individual search.
  ///
  /// `searchBounds` is equal to `subjectBounds` in most cases, but can be a
  /// subrange when performing operations like `str.replacing(_:with:subrange:)`.
  let searchBounds: Range<Position>
  
  /// The current search position while processing.
  ///
  /// `currentPosition` must always be in the range `subjectBounds` or equal
  /// to `subjectBounds.upperBound`.
  var currentPosition: Position
  
  let matchMode: MatchMode
  let instructions: InstructionList<Instruction>
=======
  let matchMode: MatchMode
  let instructions: InstructionList<Instruction>

  // MARK: Resettable state

  // The subject bounds.
  //
  // FIXME: This also conflates search bounds too!
  var bounds: Range<Position>

  // The current position in the subject
  var currentPosition: Position

>>>>>>> fcd0b59a
  var controller: Controller

  var registers: Registers

  var savePoints: [SavePoint] = []

  var callStack: [InstructionAddress] = []

  var storedCaptures: Array<_StoredCapture>

  var state: State = .inProgress

  var failureReason: Error? = nil


  // MARK: Metrics, debugging, etc.
  var cycleCount = 0
  var isTracingEnabled: Bool

}

extension Processor {
  typealias Position = Input.Index

  var start: Position { subjectBounds.lowerBound }
  var end: Position { subjectBounds.upperBound }
}

extension Processor {
  init(
    program: MEProgram<Input>,
    input: Input,
    subjectBounds: Range<Position>,
    searchBounds: Range<Position>,
    matchMode: MatchMode,
    isTracingEnabled: Bool
  ) {
    self.controller = Controller(pc: 0)
    self.instructions = program.instructions
    self.input = input
    self.subjectBounds = subjectBounds
    self.searchBounds = searchBounds
    self.matchMode = matchMode
    self.isTracingEnabled = isTracingEnabled
    self.currentPosition = searchBounds.lowerBound

    // Initialize registers with end of search bounds
    self.registers = Registers(program, searchBounds.upperBound)
    self.storedCaptures = Array(
       repeating: .init(), count: program.registerInfo.captures)

    _checkInvariants()
  }


  mutating func reset(searchBounds: Range<Position>) {
    // FIXME: We currently conflate both subject bounds and search bounds
    // This should just reset search bounds
    self.bounds = searchBounds
    self.currentPosition = self.bounds.lowerBound

    self.controller = Controller(pc: 0)

    self.registers.reset(sentinel: bounds.upperBound)

    self.savePoints.removeAll(keepingCapacity: true)
    self.callStack.removeAll(keepingCapacity: true)

    for idx in storedCaptures.indices {
      storedCaptures[idx] = .init()
    }

    self.state = .inProgress
    self.failureReason = nil

    _checkInvariants()
  }

  func _checkInvariants() {
    assert(end <= input.endIndex)
    assert(start >= input.startIndex)
    assert(currentPosition >= start)
    assert(currentPosition <= end)
  }
}

extension Processor {
  var slice: Input.SubSequence {
    // TODO: Should we whole-scale switch to slices, or
    // does that depend on options for some anchors?
    input[subjectBounds]
  }

  // Advance in our input, without any checks or failure signalling
  mutating func _uncheckedForcedConsumeOne() {
    assert(currentPosition != end)
    input.formIndex(after: &currentPosition)
  }

  // Advance in our input
  //
  // Returns whether the advance succeeded. On failure, our
  // save point was restored
  mutating func consume(_ n: Distance) -> Bool {
    guard let idx = input.index(
      currentPosition, offsetBy: n.rawValue, limitedBy: end
    ) else {
      signalFailure()
      return false
    }
    currentPosition = idx
    return true
  }

  /// Continue matching at the specified index.
  ///
  /// - Precondition: `bounds.contains(index) || index == bounds.upperBound`
  /// - Precondition: `index >= currentPosition`
  mutating func resume(at index: Input.Index) {
    assert(index >= subjectBounds.lowerBound)
    assert(index <= subjectBounds.upperBound)
    assert(index >= currentPosition)
    currentPosition = index
  }

  func doPrint(_ s: String) {
    var enablePrinting: Bool { false }
    if enablePrinting {
      print(s)
    }
  }

  func load() -> Element? {
    currentPosition < end ? input[currentPosition] : nil
  }
  func load(count: Int) -> Input.SubSequence? {
    let slice = self.slice[currentPosition...].prefix(count)
    guard slice.count == count else { return nil }
    return slice
  }

  // Match against the current input element. Returns whether
  // it succeeded vs signaling an error.
  mutating func match(_ e: Element) -> Bool {
    guard let cur = load(), cur == e else {
      signalFailure()
      return false
    }
    _uncheckedForcedConsumeOne()
    return true
  }

  // Match against the current input prefix. Returns whether
  // it succeeded vs signaling an error.
  mutating func matchSeq<C: Collection>(
    _ seq: C
  ) -> Bool where C.Element == Input.Element {
    for e in seq {
      guard match(e) else { return false }
    }
    return true
  }

  mutating func signalFailure() {
    guard let (pc, pos, stackEnd, capEnds, intRegisters) =
            savePoints.popLast()?.destructure
    else {
      state = .fail
      return
    }
    assert(stackEnd.rawValue <= callStack.count)
    assert(capEnds.count == storedCaptures.count)

    controller.pc = pc
    currentPosition = pos ?? currentPosition
    callStack.removeLast(callStack.count - stackEnd.rawValue)
    storedCaptures = capEnds
    registers.ints = intRegisters
  }

  mutating func abort(_ e: Error? = nil) {
    if let e = e {
      self.failureReason = e
    }
    self.state = .fail
  }

  mutating func tryAccept() {
    switch (currentPosition, matchMode) {
    // When reaching the end of the match bounds or when we are only doing a
    // prefix match, transition to accept.
    case (subjectBounds.upperBound, _), (_, .partialFromFront):
      state = .accept

    // When we are doing a full match but did not reach the end of the match
    // bounds, backtrack if possible.
    case (_, .wholeString):
      signalFailure()
    }
  }

  mutating func clearThrough(_ address: InstructionAddress) {
    while let sp = savePoints.popLast() {
      if sp.pc == address {
        controller.step()
        return
      }
    }
    // TODO: What should we do here?
    fatalError("Invalid code: Tried to clear save points when empty")
  }
  
  mutating func cycle() {
    _checkInvariants()
    assert(state == .inProgress)
    if cycleCount == 0 { trace() }
    defer {
      cycleCount += 1
      trace()
      _checkInvariants()
    }
    let (opcode, payload) = fetch().destructure

    switch opcode {
    case .invalid:
      fatalError("Invalid program")
    case .nop:
      if checkComments,
         let s = payload.optionalString
      {
        doPrint(registers[s])
      }
      controller.step()

    case .decrement:
      let (bool, int) = payload.pairedBoolInt
      let newValue = registers[int] - 1
      registers[bool] = newValue == 0
      registers[int] = newValue
      controller.step()

    case .moveImmediate:
      let (imm, reg) = payload.pairedImmediateInt
      let int = Int(asserting: imm)
      assert(int == imm)

      registers[reg] = int
      controller.step()

    case .movePosition:
      let reg = payload.position
      registers[reg] = currentPosition
      controller.step()

    case .branch:
      controller.pc = payload.addr

    case .condBranch:
      let (addr, cond) = payload.pairedAddrBool
      if registers[cond] {
        controller.pc = addr
      } else {
        controller.step()
      }

    case .condBranchZeroElseDecrement:
      let (addr, int) = payload.pairedAddrInt
      if registers[int] == 0 {
        controller.pc = addr
      } else {
        registers[int] -= 1
        controller.step()
      }

    case .save:
      let resumeAddr = payload.addr
      let sp = makeSavePoint(resumeAddr)
      savePoints.append(sp)
      controller.step()

    case .saveAddress:
      let resumeAddr = payload.addr
      let sp = makeSavePoint(resumeAddr, addressOnly: true)
      savePoints.append(sp)
      controller.step()

    case .splitSaving:
      let (nextPC, resumeAddr) = payload.pairedAddrAddr
      let sp = makeSavePoint(resumeAddr)
      savePoints.append(sp)
      controller.pc = nextPC

    case .clear:
      if let _ = savePoints.popLast() {
        controller.step()
      } else {
        // TODO: What should we do here?
        fatalError("Invalid code: Tried to clear save points when empty")
      }

    case .clearThrough:
      clearThrough(payload.addr)
      
    case .peek:
      fatalError()

    case .restore:
      signalFailure()

    case .push:
      fatalError()

    case .pop:
      fatalError()

    case .call:
      controller.step()
      callStack.append(controller.pc)
      controller.pc = payload.addr

    case .ret:
      // TODO: Should empty stack mean success?
      guard let r = callStack.popLast() else {
        tryAccept()
        return
      }
      controller.pc = r

    case .abort:
      // TODO: throw or otherwise propagate
      if let s = payload.optionalString {
        doPrint(registers[s])
      }
      state = .fail

    case .accept:
      tryAccept()

    case .fail:
      signalFailure()

    case .advance:
      if consume(payload.distance) {
        controller.step()
      }

    case .match:
      let reg = payload.element
      if match(registers[reg]) {
        controller.step()
      }

    case .matchSequence:
      let reg = payload.sequence
      let seq = registers[reg]
      if matchSeq(seq) {
        controller.step()
      }

    case .matchSlice:
      let (lower, upper) = payload.pairedPosPos
      let range = registers[lower]..<registers[upper]
      let slice = input[range]
      if matchSeq(slice) {
        controller.step()
      }

    case .consumeBy:
      let reg = payload.consumer
      guard currentPosition < subjectBounds.upperBound,
            let nextIndex = registers[reg](
              input, currentPosition..<subjectBounds.upperBound)
      else {
        signalFailure()
        return
      }
      resume(at: nextIndex)
      controller.step()

    case .assertBy:
      let reg = payload.assertion
      let assertion = registers[reg]
      do {
        guard try assertion(input, currentPosition, subjectBounds) else {
          signalFailure()
          return
        }
      } catch {
        abort(error)
        return
      }
      controller.step()

    case .matchBy:
      let (matcherReg, valReg) = payload.pairedMatcherValue
      let matcher = registers[matcherReg]
      do {
        guard let (nextIdx, val) = try matcher(
          input, currentPosition, subjectBounds
        ) else {
          signalFailure()
          return
        }
        registers[valReg] = val
        resume(at: nextIdx)
        controller.step()
      } catch {
        abort(error)
        return
      }

    case .print:
      // TODO: Debug stream
      doPrint(registers[payload.string])

    case .assertion:
      let (element, cond) =
        payload.pairedElementBool
      let result: Bool
      if let cur = load(), cur == registers[element] {
        result = true
      } else {
        result = false
      }
      registers[cond] = result
      controller.step()

    case .backreference:
      let capNum = Int(
        asserting: payload.capture.rawValue)
      guard capNum < storedCaptures.count else {
        fatalError("Should this be an assert?")
      }
      // TODO:
      //   Should we assert it's not finished yet?
      //   What's the behavior there?
      let cap = storedCaptures[capNum]
      guard let range = cap.range else {
        signalFailure()
        return
      }
      if matchSeq(input[range]) {
        controller.step()
      }

    case .beginCapture:
      let capNum = Int(
        asserting: payload.capture.rawValue)

       storedCaptures[capNum].startCapture(currentPosition)
       controller.step()

     case .endCapture:
      let capNum = Int(
        asserting: payload.capture.rawValue)

       storedCaptures[capNum].endCapture(currentPosition)
       controller.step()

    case .transformCapture:
      let (cap, trans) = payload.pairedCaptureTransform
      let transform = registers[trans]
      let capNum = Int(asserting: cap.rawValue)

      do {
        // FIXME: Pass input or the slice?
        guard let value = try transform(input, storedCaptures[capNum]) else {
          signalFailure()
          return
        }
        storedCaptures[capNum].registerValue(value)
        controller.step()
      } catch {
        abort(error)
        return
      }

    case .captureValue:
      let (val, cap) = payload.pairedValueCapture
      let value = registers[val]
      let capNum = Int(asserting: cap.rawValue)
      let sp = makeSavePoint(self.currentPC)
      storedCaptures[capNum].registerValue(
        value, overwriteInitial: sp)
      controller.step()
    }

  }
}<|MERGE_RESOLUTION|>--- conflicted
+++ resolved
@@ -37,7 +37,6 @@
   /// of the search. `input` can be a "supersequence" of the subject, while
   /// `input[subjectBounds]` is the logical entity that is being searched.
   let input: Input
-<<<<<<< HEAD
   
   /// The bounds of the logical subject in `input`.
   ///
@@ -46,35 +45,24 @@
   /// `input.startIndex..<input.endIndex`.
   let subjectBounds: Range<Position>
   
+  let matchMode: MatchMode
+  let instructions: InstructionList<Instruction>
+
+  // MARK: Resettable state
+
   /// The bounds within the subject for an individual search.
   ///
-  /// `searchBounds` is equal to `subjectBounds` in most cases, but can be a
-  /// subrange when performing operations like `str.replacing(_:with:subrange:)`.
-  let searchBounds: Range<Position>
+  /// `searchBounds` is equal to `subjectBounds` in some cases, but can be a
+  /// subrange when performing operations like searching for matches iteratively
+  /// or calling `str.replacing(_:with:subrange:)`.
+  var searchBounds: Range<Position>
   
   /// The current search position while processing.
   ///
   /// `currentPosition` must always be in the range `subjectBounds` or equal
   /// to `subjectBounds.upperBound`.
   var currentPosition: Position
-  
-  let matchMode: MatchMode
-  let instructions: InstructionList<Instruction>
-=======
-  let matchMode: MatchMode
-  let instructions: InstructionList<Instruction>
-
-  // MARK: Resettable state
-
-  // The subject bounds.
-  //
-  // FIXME: This also conflates search bounds too!
-  var bounds: Range<Position>
-
-  // The current position in the subject
-  var currentPosition: Position
-
->>>>>>> fcd0b59a
+
   var controller: Controller
 
   var registers: Registers
@@ -88,12 +76,10 @@
   var state: State = .inProgress
 
   var failureReason: Error? = nil
-
 
   // MARK: Metrics, debugging, etc.
   var cycleCount = 0
   var isTracingEnabled: Bool
-
 }
 
 extension Processor {
@@ -129,16 +115,13 @@
     _checkInvariants()
   }
 
-
   mutating func reset(searchBounds: Range<Position>) {
-    // FIXME: We currently conflate both subject bounds and search bounds
-    // This should just reset search bounds
-    self.bounds = searchBounds
-    self.currentPosition = self.bounds.lowerBound
+    self.searchBounds = searchBounds
+    self.currentPosition = self.searchBounds.lowerBound
 
     self.controller = Controller(pc: 0)
 
-    self.registers.reset(sentinel: bounds.upperBound)
+    self.registers.reset(sentinel: searchBounds.upperBound)
 
     self.savePoints.removeAll(keepingCapacity: true)
     self.callStack.removeAll(keepingCapacity: true)
