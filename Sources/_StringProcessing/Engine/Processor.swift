//===----------------------------------------------------------------------===//
//
// This source file is part of the Swift.org open source project
//
// Copyright (c) 2021-2022 Apple Inc. and the Swift project authors
// Licensed under Apache License v2.0 with Runtime Library Exception
//
// See https://swift.org/LICENSE.txt for license information
//
//===----------------------------------------------------------------------===//

enum MatchMode {
  case wholeString
  case partialFromFront
}

/// A concrete CU. Somehow will run the concrete logic and
/// feed stuff back to generic code
struct Controller {
  var pc: InstructionAddress

  mutating func step() {
    pc.rawValue += 1
  }
}

struct Processor {
  typealias Input = String
  typealias Element = Input.Element

  /// The base collection of the subject to search.
  ///
  /// Taken together, `input` and `subjectBounds` define the actual subject
  /// of the search. `input` can be a "supersequence" of the subject, while
  /// `input[subjectBounds]` is the logical entity that is being searched.
  let input: Input
  
  /// The bounds of the logical subject in `input`.
  ///
  /// `subjectBounds` represents the bounds of the string or substring that a
  /// regex operation is invoked upon. Anchors like `^` and `.startOfSubject`
  /// always use `subjectBounds` as their reference points, instead of
  /// `input`'s boundaries or `searchBounds`.
  ///
  /// `subjectBounds` is always equal to or a subrange of
  /// `input.startIndex..<input.endIndex`.
  let subjectBounds: Range<Position>
  
  /// The bounds within the subject for an individual search.
  ///
  /// `searchBounds` is equal to `subjectBounds` in some cases, but can be a
  /// subrange when performing operations like searching for matches iteratively
  /// or calling `str.replacing(_:with:subrange:)`.
  ///
  /// Anchors like `^` and `.startOfSubject` use `subjectBounds` instead of
  /// `searchBounds`. The "start of matching" anchor `\G` uses `searchBounds`
  /// as its starting point.
  let searchBounds: Range<Position>

  let matchMode: MatchMode
  let instructions: InstructionList<Instruction>

  // MARK: Resettable state
  
  /// The current search position while processing.
  ///
  /// `currentPosition` must always be in the range `subjectBounds` or equal
  /// to `subjectBounds.upperBound`.
  var currentPosition: Position

  var controller: Controller

  var registers: Registers

  var savePoints: [SavePoint] = []

  var callStack: [InstructionAddress] = []

  var storedCaptures: Array<_StoredCapture>

  var state: State = .inProgress

  var failureReason: Error? = nil

  // MARK: Metrics, debugging, etc.
  var cycleCount = 0
  var isTracingEnabled: Bool
}

extension Processor {
  typealias Position = Input.Index

  var start: Position { searchBounds.lowerBound }
  var end: Position { searchBounds.upperBound }
}

extension Processor {
  init(
    program: MEProgram,
    input: Input,
    subjectBounds: Range<Position>,
    searchBounds: Range<Position>,
    matchMode: MatchMode,
    isTracingEnabled: Bool
  ) {
    self.controller = Controller(pc: 0)
    self.instructions = program.instructions
    self.input = input
    self.subjectBounds = subjectBounds
    self.searchBounds = searchBounds
    self.matchMode = matchMode
    self.isTracingEnabled = isTracingEnabled
    self.currentPosition = searchBounds.lowerBound

    // Initialize registers with end of search bounds
    self.registers = Registers(program, searchBounds.upperBound)
    self.storedCaptures = Array(
       repeating: .init(), count: program.registerInfo.captures)

    _checkInvariants()
  }

  mutating func reset(currentPosition: Position) {
    self.currentPosition = currentPosition

    self.controller = Controller(pc: 0)

    self.registers.reset(sentinel: searchBounds.upperBound)

    self.savePoints.removeAll(keepingCapacity: true)
    self.callStack.removeAll(keepingCapacity: true)

    for idx in storedCaptures.indices {
      storedCaptures[idx] = .init()
    }

    self.state = .inProgress
    self.failureReason = nil

    _checkInvariants()
  }

  func _checkInvariants() {
    assert(searchBounds.lowerBound >= subjectBounds.lowerBound)
    assert(searchBounds.upperBound <= subjectBounds.upperBound)
    assert(subjectBounds.lowerBound >= input.startIndex)
    assert(subjectBounds.upperBound <= input.endIndex)
    assert(currentPosition >= searchBounds.lowerBound)
    assert(currentPosition <= searchBounds.upperBound)
  }
}

extension Processor {
  var slice: Input.SubSequence {
    // TODO: Should we whole-scale switch to slices, or
    // does that depend on options for some anchors?
    input[searchBounds]
  }

  // Advance in our input, without any checks or failure signalling
  mutating func _uncheckedForcedConsumeOne() {
    assert(currentPosition != end)
    input.formIndex(after: &currentPosition)
  }

  // Advance in our input
  //
  // Returns whether the advance succeeded. On failure, our
  // save point was restored
  mutating func consume(_ n: Distance) -> Bool {
    guard let idx = input.index(
      currentPosition, offsetBy: n.rawValue, limitedBy: end
    ) else {
      signalFailure()
      return false
    }
    currentPosition = idx
    return true
  }

  /// Continue matching at the specified index.
  ///
  /// - Precondition: `bounds.contains(index) || index == bounds.upperBound`
  /// - Precondition: `index >= currentPosition`
  mutating func resume(at index: Input.Index) {
    assert(index >= searchBounds.lowerBound)
    assert(index <= searchBounds.upperBound)
    assert(index >= currentPosition)
    currentPosition = index
  }

  func doPrint(_ s: String) {
    var enablePrinting: Bool { false }
    if enablePrinting {
      print(s)
    }
  }

  func load() -> Element? {
    currentPosition < end ? input[currentPosition] : nil
  }
  func load(count: Int) -> Input.SubSequence? {
    let slice = self.slice[currentPosition...].prefix(count)
    guard slice.count == count else { return nil }
    return slice
  }

  // Match against the current input element. Returns whether
  // it succeeded vs signaling an error.
  mutating func match(_ e: Element) -> Bool {
    guard let cur = load(), cur == e else {
      signalFailure()
      return false
    }
    _uncheckedForcedConsumeOne()
    return true
  }

  // Match against the current input prefix. Returns whether
  // it succeeded vs signaling an error.
  mutating func matchSeq<C: Collection>(
    _ seq: C
  ) -> Bool where C.Element == Input.Element {
    for e in seq {
      guard match(e) else { return false }
    }
    return true
  }
  
  // If we have a bitset we know that the CharacterClass only matches against
  // ascii characters, so check if the current input element is ascii then
  // check if it is set in the bitset
  mutating func matchBitset(
    _ bitset: DSLTree.CustomCharacterClass.AsciiBitset
  ) -> Bool {
    guard let cur = load() else {
      signalFailure()
      return false
    }

    if cur.isASCII && bitset.matches(ascii: cur.asciiValue!) {
      if bitset.isInverted {
        signalFailure()
        return false
      }
      _uncheckedForcedConsumeOne()
      return true
    }

    if bitset.isInverted {
      _uncheckedForcedConsumeOne()
      return true
    }
    signalFailure()
    return false
  }

  mutating func signalFailure() {
    guard let (pc, pos, stackEnd, capEnds, intRegisters) =
            savePoints.popLast()?.destructure
    else {
      state = .fail
      return
    }
    assert(stackEnd.rawValue <= callStack.count)
    assert(capEnds.count == storedCaptures.count)

    controller.pc = pc
    currentPosition = pos ?? currentPosition
    callStack.removeLast(callStack.count - stackEnd.rawValue)
    storedCaptures = capEnds
    registers.ints = intRegisters
  }

  mutating func abort(_ e: Error? = nil) {
    if let e = e {
      self.failureReason = e
    }
    self.state = .fail
  }

  mutating func tryAccept() {
    switch (currentPosition, matchMode) {
    // When reaching the end of the match bounds or when we are only doing a
    // prefix match, transition to accept.
    case (searchBounds.upperBound, _), (_, .partialFromFront):
      state = .accept

    // When we are doing a full match but did not reach the end of the match
    // bounds, backtrack if possible.
    case (_, .wholeString):
      signalFailure()
    }
  }

  mutating func clearThrough(_ address: InstructionAddress) {
    while let sp = savePoints.popLast() {
      if sp.pc == address {
        controller.step()
        return
      }
    }
    // TODO: What should we do here?
    fatalError("Invalid code: Tried to clear save points when empty")
  }
  
  mutating func cycle() {
    _checkInvariants()
    assert(state == .inProgress)
    if cycleCount == 0 { trace() }
    defer {
      cycleCount += 1
      trace()
      _checkInvariants()
    }
    let (opcode, payload) = fetch().destructure

    switch opcode {
    case .invalid:
      fatalError("Invalid program")

    case .moveImmediate:
      let (imm, reg) = payload.pairedImmediateInt
      let int = Int(asserting: imm)
      assert(int == imm)

      registers[reg] = int
      controller.step()

    case .branch:
      controller.pc = payload.addr

    case .condBranchZeroElseDecrement:
      let (addr, int) = payload.pairedAddrInt
      if registers[int] == 0 {
        controller.pc = addr
      } else {
        registers[int] -= 1
        controller.step()
      }

    case .save:
      let resumeAddr = payload.addr
      let sp = makeSavePoint(resumeAddr)
      savePoints.append(sp)
      controller.step()

    case .saveAddress:
      let resumeAddr = payload.addr
      let sp = makeSavePoint(resumeAddr, addressOnly: true)
      savePoints.append(sp)
      controller.step()

    case .splitSaving:
      let (nextPC, resumeAddr) = payload.pairedAddrAddr
      let sp = makeSavePoint(resumeAddr)
      savePoints.append(sp)
      controller.pc = nextPC

    case .clear:
      if let _ = savePoints.popLast() {
        controller.step()
      } else {
        // TODO: What should we do here?
        fatalError("Invalid code: Tried to clear save points when empty")
      }

    case .clearThrough:
      clearThrough(payload.addr)

    case .accept:
      tryAccept()

    case .fail:
      signalFailure()

    case .advance:
      if consume(payload.distance) {
        controller.step()
      }

    case .match:
      let reg = payload.element
      if match(registers[reg]) {
        controller.step()
      }

    case .matchSequence:
      let reg = payload.sequence
      let seq = registers[reg]
      if matchSeq(seq) {
        controller.step()
      }

<<<<<<< HEAD
    case .matchSlice:
      let (lower, upper) = payload.pairedPosPos
      let range = registers[lower]..<registers[upper]
      let slice = input[range]
      if matchSeq(slice) {
        controller.step()
      }
    case .matchBitset:
      let reg = payload.bitset
      let bitset = registers[reg]
      if matchBitset(bitset) {
        controller.step()
      }
=======
>>>>>>> 93b569d0
    case .consumeBy:
      let reg = payload.consumer
      guard currentPosition < searchBounds.upperBound,
            let nextIndex = registers[reg](
              input, currentPosition..<searchBounds.upperBound)
      else {
        signalFailure()
        return
      }
      resume(at: nextIndex)
      controller.step()

    case .assertBy:
      let reg = payload.assertion
      let assertion = registers[reg]
      do {
        guard try assertion(input, currentPosition, subjectBounds) else {
          signalFailure()
          return
        }
      } catch {
        abort(error)
        return
      }
      controller.step()

    case .matchBy:
      let (matcherReg, valReg) = payload.pairedMatcherValue
      let matcher = registers[matcherReg]
      do {
        guard let (nextIdx, val) = try matcher(
          input, currentPosition, searchBounds
        ) else {
          signalFailure()
          return
        }
        registers[valReg] = val
        resume(at: nextIdx)
        controller.step()
      } catch {
        abort(error)
        return
      }

    case .backreference:
      let capNum = Int(
        asserting: payload.capture.rawValue)
      guard capNum < storedCaptures.count else {
        fatalError("Should this be an assert?")
      }
      // TODO:
      //   Should we assert it's not finished yet?
      //   What's the behavior there?
      let cap = storedCaptures[capNum]
      guard let range = cap.range else {
        signalFailure()
        return
      }
      if matchSeq(input[range]) {
        controller.step()
      }

    case .beginCapture:
      let capNum = Int(
        asserting: payload.capture.rawValue)

       storedCaptures[capNum].startCapture(currentPosition)
       controller.step()

     case .endCapture:
      let capNum = Int(
        asserting: payload.capture.rawValue)

       storedCaptures[capNum].endCapture(currentPosition)
       controller.step()

    case .transformCapture:
      let (cap, trans) = payload.pairedCaptureTransform
      let transform = registers[trans]
      let capNum = Int(asserting: cap.rawValue)

      do {
        // FIXME: Pass input or the slice?
        guard let value = try transform(input, storedCaptures[capNum]) else {
          signalFailure()
          return
        }
        storedCaptures[capNum].registerValue(value)
        controller.step()
      } catch {
        abort(error)
        return
      }

    case .captureValue:
      let (val, cap) = payload.pairedValueCapture
      let value = registers[val]
      let capNum = Int(asserting: cap.rawValue)
      let sp = makeSavePoint(self.currentPC)
      storedCaptures[capNum].registerValue(
        value, overwriteInitial: sp)
      controller.step()

    case .builtinAssertion:
      builtinAssertion()

    case .builtinCharacterClass:
      builtinCharacterClass()
    }
  }
}

<|MERGE_RESOLUTION|>--- conflicted
+++ resolved
@@ -392,22 +392,13 @@
         controller.step()
       }
 
-<<<<<<< HEAD
-    case .matchSlice:
-      let (lower, upper) = payload.pairedPosPos
-      let range = registers[lower]..<registers[upper]
-      let slice = input[range]
-      if matchSeq(slice) {
-        controller.step()
-      }
     case .matchBitset:
       let reg = payload.bitset
       let bitset = registers[reg]
       if matchBitset(bitset) {
         controller.step()
       }
-=======
->>>>>>> 93b569d0
+
     case .consumeBy:
       let reg = payload.consumer
       guard currentPosition < searchBounds.upperBound,
