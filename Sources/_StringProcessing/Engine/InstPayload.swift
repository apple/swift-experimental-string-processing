--- conflicted
+++ resolved
@@ -411,11 +411,7 @@
   static func packInfoValues(
     _ kind: AST.Quantification.Kind,
     _ minTrips: Int,
-<<<<<<< HEAD
-    _ extraTrips: Int?,
-=======
     _ maxExtraTrips: Int?,
->>>>>>> 4e742b41
     _ type: PayloadType,
     isScalarSemantics: Bool
   ) -> UInt64 {
@@ -429,17 +425,10 @@
       kindVal = 2
     }
     // TODO: refactor / reimplement
-<<<<<<< HEAD
-    let extraTripsVal: UInt64 = extraTrips == nil ? 1 : UInt64(extraTrips!) << 1
-    let scalarSemanticsBit = isScalarSemantics ? Self.isScalarSemanticsBit : 0
-    return (kindVal << QuantifyPayload.quantKindShift) |
-    (extraTripsVal << QuantifyPayload.extraTripsShift) |
-=======
     let maxExtraTripsVal: UInt64 = maxExtraTrips == nil ? 1 : UInt64(maxExtraTrips!) << 1
     let scalarSemanticsBit = isScalarSemantics ? Self.isScalarSemanticsBit : 0
     return (kindVal << QuantifyPayload.quantKindShift) |
     (maxExtraTripsVal << QuantifyPayload.maxExtraTripsShift) |
->>>>>>> 4e742b41
     (UInt64(minTrips) << QuantifyPayload.minTripsShift) |
     (type.rawValue << QuantifyPayload.typeShift) |
     scalarSemanticsBit
@@ -454,69 +443,41 @@
     bitset: AsciiBitsetRegister,
     _ kind: AST.Quantification.Kind,
     _ minTrips: Int,
-<<<<<<< HEAD
-    _ extraTrips: Int?,
-=======
     _ maxExtraTrips: Int?,
->>>>>>> 4e742b41
     isScalarSemantics: Bool
   ) {
     assert(bitset.bits <= _payloadMask)
     self.rawValue = bitset.bits
-<<<<<<< HEAD
-      + QuantifyPayload.packInfoValues(kind, minTrips, extraTrips, .bitset, isScalarSemantics: isScalarSemantics)
-=======
       + QuantifyPayload.packInfoValues(kind, minTrips, maxExtraTrips, .asciiBitset, isScalarSemantics: isScalarSemantics)
->>>>>>> 4e742b41
   }
 
   init(
     asciiChar: UInt8,
     _ kind: AST.Quantification.Kind,
     _ minTrips: Int,
-<<<<<<< HEAD
-    _ extraTrips: Int?,
-    isScalarSemantics: Bool
-  ) {
-    self.rawValue = UInt64(asciiChar)
-      + QuantifyPayload.packInfoValues(kind, minTrips, extraTrips, .asciiChar, isScalarSemantics: isScalarSemantics)
-=======
     _ maxExtraTrips: Int?,
     isScalarSemantics: Bool
   ) {
     self.rawValue = UInt64(asciiChar)
       + QuantifyPayload.packInfoValues(kind, minTrips, maxExtraTrips, .asciiChar, isScalarSemantics: isScalarSemantics)
->>>>>>> 4e742b41
   }
 
   init(
     matchesNewlines: Bool,
     _ kind: AST.Quantification.Kind,
     _ minTrips: Int,
-<<<<<<< HEAD
-    _ extraTrips: Int?,
-    isScalarSemantics: Bool
-  ) {
-    self.rawValue = (matchesNewlines ? 1 : 0)
-      + QuantifyPayload.packInfoValues(kind, minTrips, extraTrips, .any, isScalarSemantics: isScalarSemantics)
-=======
     _ maxExtraTrips: Int?,
     isScalarSemantics: Bool
   ) {
     self.rawValue = (matchesNewlines ? 1 : 0)
       + QuantifyPayload.packInfoValues(kind, minTrips, maxExtraTrips, .any, isScalarSemantics: isScalarSemantics)
->>>>>>> 4e742b41
   }
 
   init(
     model: _CharacterClassModel,
     _ kind: AST.Quantification.Kind,
     _ minTrips: Int,
-<<<<<<< HEAD
-    _ extraTrips: Int?,
-=======
     _ maxExtraTrips: Int?,
->>>>>>> 4e742b41
     isScalarSemantics: Bool
   ) {
     assert(model.cc.rawValue < 0xFF)
@@ -524,11 +485,7 @@
       + (model.isInverted ? 1 << 9 : 0)
       + (model.isStrictASCII ? 1 << 10 : 0)
     self.rawValue = packedModel
-<<<<<<< HEAD
-      + QuantifyPayload.packInfoValues(kind, minTrips, extraTrips, .builtin, isScalarSemantics: isScalarSemantics)
-=======
       + QuantifyPayload.packInfoValues(kind, minTrips, maxExtraTrips, .builtin, isScalarSemantics: isScalarSemantics)
->>>>>>> 4e742b41
   }
 
   var type: PayloadType {
