@_implementationOnly import _RegexParser // For AssertionKind

extension Processor {
<<<<<<< HEAD
  mutating func _doMatchBuiltin(
    _ cc: BuiltinCC,
    _ isStrictAscii: Bool
  ) -> Input.Index? {
    guard let c = load() else {
      return nil
    }

    var matched: Bool
    var next = input.index(after: currentPosition)
    switch cc {
    case .any, .anyGrapheme: matched = true
    case .anyScalar:
      matched = true
      next = input.unicodeScalars.index(after: currentPosition)
    case .digit:
      matched = c.isNumber && (c.isASCII || !isStrictAscii)
    case .hexDigit:
      matched = c.isHexDigit && (c.isASCII || !isStrictAscii)
    case .horizontalWhitespace:
      matched = c.unicodeScalars.first?.isHorizontalWhitespace == true
      && (c.isASCII || !isStrictAscii)
    case .newlineSequence, .verticalWhitespace:
      matched = c.unicodeScalars.first?.isNewline == true
      && (c.isASCII || !isStrictAscii)
    case .whitespace:
      matched = c.isWhitespace && (c.isASCII || !isStrictAscii)
    case .word:
      matched = c.isWordCharacter && (c.isASCII || !isStrictAscii)
    }
    return matched ? next : nil
  }

  mutating func matchBuiltin(
    _ cc: BuiltinCC,
    _ isStrictAscii: Bool
  ) -> Bool {
    guard let next = _doMatchBuiltin(cc, isStrictAscii) else {
      signalFailure()
      return false
    }
    currentPosition = next
    return true
  }
  
  mutating func matchBuiltinScalar(
    _ cc: BuiltinCC,
    _ isStrictAscii: Bool
  ) -> Bool {
    guard let c = loadScalar() else {
      signalFailure()
      return false
    }

    var matched: Bool
    var next = input.unicodeScalars.index(after: currentPosition)
    switch cc {
    case .any: matched = true
    case .anyScalar: matched = true
    case .anyGrapheme:
      matched = true
      next = input.index(after: currentPosition)
    case .digit:
      matched = c.properties.numericType != nil && (c.isASCII || !isStrictAscii)
    case .hexDigit:
      matched = Character(c).isHexDigit && (c.isASCII || !isStrictAscii)
    case .horizontalWhitespace:
      matched = c.isHorizontalWhitespace && (c.isASCII || !isStrictAscii)
    case .verticalWhitespace:
      matched = c.isNewline && (c.isASCII || !isStrictAscii)
    case .newlineSequence:
      matched = c.isNewline && (c.isASCII || !isStrictAscii)
      if c == "\r" && next != input.endIndex && input.unicodeScalars[next] == "\n" {
        input.unicodeScalars.formIndex(after: &next)
      }
    case .whitespace:
      matched = c.properties.isWhitespace && (c.isASCII || !isStrictAscii)
    case .word:
      matched = (c.properties.isAlphabetic || c == "_") && (c.isASCII || !isStrictAscii)
    }
    
    if matched {
      currentPosition = next
      return true
    } else {
      signalFailure()
      return false
    }
  }

  mutating func builtinAssert(by payload: AssertionPayload) throws -> Bool {
    // Future work: Optimize layout and dispatch
    switch payload.kind {
    case .startOfSubject: return currentPosition == subjectBounds.lowerBound

    case .endOfSubjectBeforeNewline:
      if currentPosition == subjectBounds.upperBound { return true }
      switch payload.semanticLevel {
      case .graphemeCluster:
        return input.index(after: currentPosition) == subjectBounds.upperBound
         && input[currentPosition].isNewline
      case .unicodeScalar:
        return input.unicodeScalars.index(after: currentPosition) == subjectBounds.upperBound
         && input.unicodeScalars[currentPosition].isNewline
      }

    case .endOfSubject: return currentPosition == subjectBounds.upperBound

    case .resetStartOfMatch:
      fatalError("Unreachable, we should have thrown an error during compilation")

    case .firstMatchingPositionInSubject:
      return currentPosition == searchBounds.lowerBound

    case .textSegment: return input.isOnGraphemeClusterBoundary(currentPosition)

    case .notTextSegment: return !input.isOnGraphemeClusterBoundary(currentPosition)

    case .startOfLine:
      // FIXME: Anchor.startOfLine must always use this first branch
      // The behavior of `^` should depend on `anchorsMatchNewlines`, but
      // the DSL-based `.startOfLine` anchor should always match the start
      // of a line. Right now we don't distinguish between those anchors.
      if payload.anchorsMatchNewlines {
        if currentPosition == subjectBounds.lowerBound { return true }
        switch payload.semanticLevel {
        case .graphemeCluster:
          return input[input.index(before: currentPosition)].isNewline
        case .unicodeScalar:
          return input.unicodeScalars[input.unicodeScalars.index(before: currentPosition)].isNewline
        }
      } else {
        return currentPosition == subjectBounds.lowerBound
      }
  
      case .endOfLine:
        // FIXME: Anchor.endOfLine must always use this first branch
        // The behavior of `$` should depend on `anchorsMatchNewlines`, but
        // the DSL-based `.endOfLine` anchor should always match the end
        // of a line. Right now we don't distinguish between those anchors.
        if payload.anchorsMatchNewlines {
          if currentPosition == subjectBounds.upperBound { return true }
          switch payload.semanticLevel {
          case .graphemeCluster:
            return input[currentPosition].isNewline
          case .unicodeScalar:
            return input.unicodeScalars[currentPosition].isNewline
          }
        } else {
          return currentPosition == subjectBounds.upperBound
        }
  
      case .wordBoundary:
        if payload.usesSimpleUnicodeBoundaries {
          // TODO: How should we handle bounds?
          return atSimpleBoundary(payload.usesASCIIWord, payload.semanticLevel)
        } else {
          return input.isOnWordBoundary(at: currentPosition, using: &wordIndexCache, &wordIndexMaxIndex)
        }
  
      case .notWordBoundary:
        if payload.usesSimpleUnicodeBoundaries {
          // TODO: How should we handle bounds?
          return !atSimpleBoundary(payload.usesASCIIWord, payload.semanticLevel)
        } else {
          return !input.isOnWordBoundary(at: currentPosition, using: &wordIndexCache, &wordIndexMaxIndex)
        }
      }
  }
}

struct AssertionPayload: RawRepresentable {
  var _assertionKindMask: UInt64 { ~0xFFF0_0000_0000_0000 }
  var _opcodeMask: UInt64 { 0xFF00_0000_0000_0000 }
  
  let rawValue: UInt64

=======
  mutating func matchBuiltin(
    _ cc: _CharacterClassModel.Representation,
    _ isInverted: Bool,
    _ isStrictAscii: Bool
  ) -> Bool {
    guard let c = load() else {
      signalFailure()
      return false
    }

    var matched: Bool
    var next = input.index(after: currentPosition)
    switch cc {
    case .any, .anyGrapheme: matched = true
    case .anyScalar:
      matched = true
      next = input.unicodeScalars.index(after: currentPosition)
    case .digit:
      matched = c.isNumber && (c.isASCII || !isStrictAscii)
    case .horizontalWhitespace:
      matched = c.unicodeScalars.first?.isHorizontalWhitespace == true
      && (c.isASCII || !isStrictAscii)
    case .newlineSequence, .verticalWhitespace:
      matched = c.unicodeScalars.first?.isNewline == true
      && (c.isASCII || !isStrictAscii)
    case .whitespace:
      matched = c.isWhitespace && (c.isASCII || !isStrictAscii)
    case .word:
      matched = c.isWordCharacter && (c.isASCII || !isStrictAscii)
    }
    if isInverted {
      matched.toggle()
    }
    if matched {
      currentPosition = next
      return true
    } else {
      signalFailure()
      return false
    }
  }
  
  mutating func matchBuiltinScalar(
    _ cc: _CharacterClassModel.Representation,
    _ isInverted: Bool,
    _ isStrictAscii: Bool
  ) -> Bool {
    guard let c = loadScalar() else {
      signalFailure()
      return false
    }

    var matched: Bool
    var next = input.unicodeScalars.index(after: currentPosition)
    switch cc {
    case .any: matched = true
    case .anyScalar: matched = true
    case .anyGrapheme:
      matched = true
      next = input.index(after: currentPosition)
    case .digit:
      matched = c.properties.numericType != nil && (c.isASCII || !isStrictAscii)
    case .horizontalWhitespace:
      matched = c.isHorizontalWhitespace && (c.isASCII || !isStrictAscii)
    case .verticalWhitespace:
      matched = c.isNewline && (c.isASCII || !isStrictAscii)
    case .newlineSequence:
      matched = c.isNewline && (c.isASCII || !isStrictAscii)
      if c == "\r" && next != input.endIndex && input.unicodeScalars[next] == "\n" {
        input.unicodeScalars.formIndex(after: &next)
      }
    case .whitespace:
      matched = c.properties.isWhitespace && (c.isASCII || !isStrictAscii)
    case .word:
      matched = (c.properties.isAlphabetic || c == "_") && (c.isASCII || !isStrictAscii)
    }
    if isInverted {
      matched.toggle()
    }
    if matched {
      currentPosition = next
      return true
    } else {
      signalFailure()
      return false
    }
  }
  
  func isAtStartOfLine(_ payload: AssertionPayload) -> Bool {
    if currentPosition == subjectBounds.lowerBound { return true }
    switch payload.semanticLevel {
    case .graphemeCluster:
      return input[input.index(before: currentPosition)].isNewline
    case .unicodeScalar:
      return input.unicodeScalars[input.unicodeScalars.index(before: currentPosition)].isNewline
    }
  }
  
  func isAtEndOfLine(_ payload: AssertionPayload) -> Bool {
    if currentPosition == subjectBounds.upperBound { return true }
    switch payload.semanticLevel {
    case .graphemeCluster:
      return input[currentPosition].isNewline
    case .unicodeScalar:
      return input.unicodeScalars[currentPosition].isNewline
    }
  }

  mutating func builtinAssert(by payload: AssertionPayload) throws -> Bool {
    // Future work: Optimize layout and dispatch
    switch payload.kind {
    case .startOfSubject: return currentPosition == subjectBounds.lowerBound

    case .endOfSubjectBeforeNewline:
      if currentPosition == subjectBounds.upperBound { return true }
      switch payload.semanticLevel {
      case .graphemeCluster:
        return input.index(after: currentPosition) == subjectBounds.upperBound
         && input[currentPosition].isNewline
      case .unicodeScalar:
        return input.unicodeScalars.index(after: currentPosition) == subjectBounds.upperBound
         && input.unicodeScalars[currentPosition].isNewline
      }

    case .endOfSubject: return currentPosition == subjectBounds.upperBound

    case .resetStartOfMatch:
      fatalError("Unreachable, we should have thrown an error during compilation")

    case .firstMatchingPositionInSubject:
      return currentPosition == searchBounds.lowerBound

    case .textSegment: return input.isOnGraphemeClusterBoundary(currentPosition)

    case .notTextSegment: return !input.isOnGraphemeClusterBoundary(currentPosition)

    case .startOfLine:
      return isAtStartOfLine(payload)
    case .endOfLine:
      return isAtEndOfLine(payload)
      
    case .caretAnchor:
      if payload.anchorsMatchNewlines {
        return isAtStartOfLine(payload)
      } else {
        return currentPosition == subjectBounds.lowerBound
      }

    case .dollarAnchor:
      if payload.anchorsMatchNewlines {
        return isAtEndOfLine(payload)
      } else {
        return currentPosition == subjectBounds.upperBound
      }

    case .wordBoundary:
      if payload.usesSimpleUnicodeBoundaries {
        // TODO: How should we handle bounds?
        return atSimpleBoundary(payload.usesASCIIWord, payload.semanticLevel)
      } else {
        return input.isOnWordBoundary(at: currentPosition, using: &wordIndexCache, &wordIndexMaxIndex)
      }

    case .notWordBoundary:
      if payload.usesSimpleUnicodeBoundaries {
        // TODO: How should we handle bounds?
        return !atSimpleBoundary(payload.usesASCIIWord, payload.semanticLevel)
      } else {
        return !input.isOnWordBoundary(at: currentPosition, using: &wordIndexCache, &wordIndexMaxIndex)
      }
      }
  }
}

struct AssertionPayload: RawRepresentable {
  var _assertionKindMask: UInt64 { ~0xFFF0_0000_0000_0000 }
  var _opcodeMask: UInt64 { 0xFF00_0000_0000_0000 }
  
  let rawValue: UInt64

>>>>>>> 2a6fe3c8
  init(rawValue: UInt64) {
    self.rawValue = rawValue
    assert(rawValue & _opcodeMask == 0)
  }
  
<<<<<<< HEAD
  init(_ assertion: AST.Atom.AssertionKind,
=======
  init(_ assertion: DSLTree.Atom.Assertion,
>>>>>>> 2a6fe3c8
       _ anchorsMatchNewlines: Bool,
       _ usesSimpleUnicodeBoundaries: Bool,
       _ usesASCIIWord: Bool,
       _ semanticLevel: MatchingOptions.SemanticLevel
  ) {
    // 4 bits of options
    let anchorBit: UInt64 = anchorsMatchNewlines ? (1 << 55) : 0
    let boundaryBit: UInt64 = usesSimpleUnicodeBoundaries ? (1 << 54) : 0
    let strictBit: UInt64 = usesASCIIWord ? (1 << 53) : 0
    let semanticLevelBit: UInt64 = semanticLevel == .unicodeScalar ? (1 << 52) : 0
    let optionsBits: UInt64 = anchorBit + boundaryBit + strictBit + semanticLevelBit

    // 4 bits for the assertion kind
    // Future work: Optimize this layout
<<<<<<< HEAD
    let kind: UInt64
    switch assertion {
    case .endOfLine: kind = 0
    case .endOfSubject: kind = 1
    case .endOfSubjectBeforeNewline: kind = 2
    case .firstMatchingPositionInSubject: kind = 3
    case .notTextSegment: kind = 4
    case .notWordBoundary: kind = 5
    case .resetStartOfMatch: kind = 6
    case .startOfLine: kind = 7
    case .startOfSubject: kind = 8
    case .textSegment: kind = 9
    case .wordBoundary: kind = 10
    }
    self.init(rawValue: kind + optionsBits)
  }
  
  var kind: AST.Atom.AssertionKind {
    let kind: AST.Atom.AssertionKind
    switch self.rawValue & _assertionKindMask {
    case 0: kind = .endOfLine
    case 1: kind = .endOfSubject
    case 2: kind = .endOfSubjectBeforeNewline
    case 3: kind = .firstMatchingPositionInSubject
    case 4: kind = .notTextSegment
    case 5: kind = .notWordBoundary
    case 6: kind = .resetStartOfMatch
    case 7: kind = .startOfLine
    case 8: kind = .startOfSubject
    case 9: kind = .textSegment
    case 10: kind = .wordBoundary
    default: fatalError("Unreachable")
    }
    return kind
=======
    let kind = assertion.rawValue
    self.init(rawValue: kind + optionsBits)
  }
  
  var kind: DSLTree.Atom.Assertion {
    return .init(rawValue: self.rawValue & _assertionKindMask)!
>>>>>>> 2a6fe3c8
  }
  var anchorsMatchNewlines: Bool { (self.rawValue >> 55) & 1 == 1 }
  var usesSimpleUnicodeBoundaries: Bool  { (self.rawValue >> 54) & 1 == 1 }
  var usesASCIIWord: Bool  { (self.rawValue >> 53) & 1 == 1 }
  var semanticLevel: MatchingOptions.SemanticLevel {
    if (self.rawValue >> 52) & 1 == 1 {
      return .unicodeScalar
    } else {
      return .graphemeCluster
    }
  }
}<|MERGE_RESOLUTION|>--- conflicted
+++ resolved
@@ -1,193 +1,13 @@
 @_implementationOnly import _RegexParser // For AssertionKind
 
 extension Processor {
-<<<<<<< HEAD
   mutating func _doMatchBuiltin(
-    _ cc: BuiltinCC,
+    _ cc: _CharacterClassModel.Representation,
+    _ isInverted: Bool,
     _ isStrictAscii: Bool
   ) -> Input.Index? {
     guard let c = load() else {
       return nil
-    }
-
-    var matched: Bool
-    var next = input.index(after: currentPosition)
-    switch cc {
-    case .any, .anyGrapheme: matched = true
-    case .anyScalar:
-      matched = true
-      next = input.unicodeScalars.index(after: currentPosition)
-    case .digit:
-      matched = c.isNumber && (c.isASCII || !isStrictAscii)
-    case .hexDigit:
-      matched = c.isHexDigit && (c.isASCII || !isStrictAscii)
-    case .horizontalWhitespace:
-      matched = c.unicodeScalars.first?.isHorizontalWhitespace == true
-      && (c.isASCII || !isStrictAscii)
-    case .newlineSequence, .verticalWhitespace:
-      matched = c.unicodeScalars.first?.isNewline == true
-      && (c.isASCII || !isStrictAscii)
-    case .whitespace:
-      matched = c.isWhitespace && (c.isASCII || !isStrictAscii)
-    case .word:
-      matched = c.isWordCharacter && (c.isASCII || !isStrictAscii)
-    }
-    return matched ? next : nil
-  }
-
-  mutating func matchBuiltin(
-    _ cc: BuiltinCC,
-    _ isStrictAscii: Bool
-  ) -> Bool {
-    guard let next = _doMatchBuiltin(cc, isStrictAscii) else {
-      signalFailure()
-      return false
-    }
-    currentPosition = next
-    return true
-  }
-  
-  mutating func matchBuiltinScalar(
-    _ cc: BuiltinCC,
-    _ isStrictAscii: Bool
-  ) -> Bool {
-    guard let c = loadScalar() else {
-      signalFailure()
-      return false
-    }
-
-    var matched: Bool
-    var next = input.unicodeScalars.index(after: currentPosition)
-    switch cc {
-    case .any: matched = true
-    case .anyScalar: matched = true
-    case .anyGrapheme:
-      matched = true
-      next = input.index(after: currentPosition)
-    case .digit:
-      matched = c.properties.numericType != nil && (c.isASCII || !isStrictAscii)
-    case .hexDigit:
-      matched = Character(c).isHexDigit && (c.isASCII || !isStrictAscii)
-    case .horizontalWhitespace:
-      matched = c.isHorizontalWhitespace && (c.isASCII || !isStrictAscii)
-    case .verticalWhitespace:
-      matched = c.isNewline && (c.isASCII || !isStrictAscii)
-    case .newlineSequence:
-      matched = c.isNewline && (c.isASCII || !isStrictAscii)
-      if c == "\r" && next != input.endIndex && input.unicodeScalars[next] == "\n" {
-        input.unicodeScalars.formIndex(after: &next)
-      }
-    case .whitespace:
-      matched = c.properties.isWhitespace && (c.isASCII || !isStrictAscii)
-    case .word:
-      matched = (c.properties.isAlphabetic || c == "_") && (c.isASCII || !isStrictAscii)
-    }
-    
-    if matched {
-      currentPosition = next
-      return true
-    } else {
-      signalFailure()
-      return false
-    }
-  }
-
-  mutating func builtinAssert(by payload: AssertionPayload) throws -> Bool {
-    // Future work: Optimize layout and dispatch
-    switch payload.kind {
-    case .startOfSubject: return currentPosition == subjectBounds.lowerBound
-
-    case .endOfSubjectBeforeNewline:
-      if currentPosition == subjectBounds.upperBound { return true }
-      switch payload.semanticLevel {
-      case .graphemeCluster:
-        return input.index(after: currentPosition) == subjectBounds.upperBound
-         && input[currentPosition].isNewline
-      case .unicodeScalar:
-        return input.unicodeScalars.index(after: currentPosition) == subjectBounds.upperBound
-         && input.unicodeScalars[currentPosition].isNewline
-      }
-
-    case .endOfSubject: return currentPosition == subjectBounds.upperBound
-
-    case .resetStartOfMatch:
-      fatalError("Unreachable, we should have thrown an error during compilation")
-
-    case .firstMatchingPositionInSubject:
-      return currentPosition == searchBounds.lowerBound
-
-    case .textSegment: return input.isOnGraphemeClusterBoundary(currentPosition)
-
-    case .notTextSegment: return !input.isOnGraphemeClusterBoundary(currentPosition)
-
-    case .startOfLine:
-      // FIXME: Anchor.startOfLine must always use this first branch
-      // The behavior of `^` should depend on `anchorsMatchNewlines`, but
-      // the DSL-based `.startOfLine` anchor should always match the start
-      // of a line. Right now we don't distinguish between those anchors.
-      if payload.anchorsMatchNewlines {
-        if currentPosition == subjectBounds.lowerBound { return true }
-        switch payload.semanticLevel {
-        case .graphemeCluster:
-          return input[input.index(before: currentPosition)].isNewline
-        case .unicodeScalar:
-          return input.unicodeScalars[input.unicodeScalars.index(before: currentPosition)].isNewline
-        }
-      } else {
-        return currentPosition == subjectBounds.lowerBound
-      }
-  
-      case .endOfLine:
-        // FIXME: Anchor.endOfLine must always use this first branch
-        // The behavior of `$` should depend on `anchorsMatchNewlines`, but
-        // the DSL-based `.endOfLine` anchor should always match the end
-        // of a line. Right now we don't distinguish between those anchors.
-        if payload.anchorsMatchNewlines {
-          if currentPosition == subjectBounds.upperBound { return true }
-          switch payload.semanticLevel {
-          case .graphemeCluster:
-            return input[currentPosition].isNewline
-          case .unicodeScalar:
-            return input.unicodeScalars[currentPosition].isNewline
-          }
-        } else {
-          return currentPosition == subjectBounds.upperBound
-        }
-  
-      case .wordBoundary:
-        if payload.usesSimpleUnicodeBoundaries {
-          // TODO: How should we handle bounds?
-          return atSimpleBoundary(payload.usesASCIIWord, payload.semanticLevel)
-        } else {
-          return input.isOnWordBoundary(at: currentPosition, using: &wordIndexCache, &wordIndexMaxIndex)
-        }
-  
-      case .notWordBoundary:
-        if payload.usesSimpleUnicodeBoundaries {
-          // TODO: How should we handle bounds?
-          return !atSimpleBoundary(payload.usesASCIIWord, payload.semanticLevel)
-        } else {
-          return !input.isOnWordBoundary(at: currentPosition, using: &wordIndexCache, &wordIndexMaxIndex)
-        }
-      }
-  }
-}
-
-struct AssertionPayload: RawRepresentable {
-  var _assertionKindMask: UInt64 { ~0xFFF0_0000_0000_0000 }
-  var _opcodeMask: UInt64 { 0xFF00_0000_0000_0000 }
-  
-  let rawValue: UInt64
-
-=======
-  mutating func matchBuiltin(
-    _ cc: _CharacterClassModel.Representation,
-    _ isInverted: Bool,
-    _ isStrictAscii: Bool
-  ) -> Bool {
-    guard let c = load() else {
-      signalFailure()
-      return false
     }
 
     var matched: Bool
@@ -213,13 +33,20 @@
     if isInverted {
       matched.toggle()
     }
-    if matched {
-      currentPosition = next
-      return true
-    } else {
+    return matched ? next : nil
+  }
+
+  mutating func matchBuiltin(
+    _ cc: _CharacterClassModel.Representation,
+    _ isInverted: Bool,
+    _ isStrictAscii: Bool
+  ) -> Bool {
+    guard let next = _doMatchBuiltin(cc, isInverted, isStrictAscii) else {
       signalFailure()
       return false
     }
+    currentPosition = next
+    return true
   }
   
   mutating func matchBuiltinScalar(
@@ -360,17 +187,12 @@
   
   let rawValue: UInt64
 
->>>>>>> 2a6fe3c8
   init(rawValue: UInt64) {
     self.rawValue = rawValue
     assert(rawValue & _opcodeMask == 0)
   }
   
-<<<<<<< HEAD
-  init(_ assertion: AST.Atom.AssertionKind,
-=======
   init(_ assertion: DSLTree.Atom.Assertion,
->>>>>>> 2a6fe3c8
        _ anchorsMatchNewlines: Bool,
        _ usesSimpleUnicodeBoundaries: Bool,
        _ usesASCIIWord: Bool,
@@ -385,49 +207,12 @@
 
     // 4 bits for the assertion kind
     // Future work: Optimize this layout
-<<<<<<< HEAD
-    let kind: UInt64
-    switch assertion {
-    case .endOfLine: kind = 0
-    case .endOfSubject: kind = 1
-    case .endOfSubjectBeforeNewline: kind = 2
-    case .firstMatchingPositionInSubject: kind = 3
-    case .notTextSegment: kind = 4
-    case .notWordBoundary: kind = 5
-    case .resetStartOfMatch: kind = 6
-    case .startOfLine: kind = 7
-    case .startOfSubject: kind = 8
-    case .textSegment: kind = 9
-    case .wordBoundary: kind = 10
-    }
-    self.init(rawValue: kind + optionsBits)
-  }
-  
-  var kind: AST.Atom.AssertionKind {
-    let kind: AST.Atom.AssertionKind
-    switch self.rawValue & _assertionKindMask {
-    case 0: kind = .endOfLine
-    case 1: kind = .endOfSubject
-    case 2: kind = .endOfSubjectBeforeNewline
-    case 3: kind = .firstMatchingPositionInSubject
-    case 4: kind = .notTextSegment
-    case 5: kind = .notWordBoundary
-    case 6: kind = .resetStartOfMatch
-    case 7: kind = .startOfLine
-    case 8: kind = .startOfSubject
-    case 9: kind = .textSegment
-    case 10: kind = .wordBoundary
-    default: fatalError("Unreachable")
-    }
-    return kind
-=======
     let kind = assertion.rawValue
     self.init(rawValue: kind + optionsBits)
   }
   
   var kind: DSLTree.Atom.Assertion {
     return .init(rawValue: self.rawValue & _assertionKindMask)!
->>>>>>> 2a6fe3c8
   }
   var anchorsMatchNewlines: Bool { (self.rawValue >> 55) & 1 == 1 }
   var usesSimpleUnicodeBoundaries: Bool  { (self.rawValue >> 54) & 1 == 1 }
