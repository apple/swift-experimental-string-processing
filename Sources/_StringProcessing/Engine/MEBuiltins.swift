--- conflicted
+++ resolved
@@ -15,11 +15,7 @@
     isStrictASCII: Bool,
     isScalarSemantics: Bool
   ) -> Bool {
-<<<<<<< HEAD
-    guard let next = input._matchBuiltinCC(
-=======
     guard let next = input.matchBuiltinCC(
->>>>>>> 98d5ddc0
       cc,
       at: currentPosition,
       isInverted: isInverted,
@@ -123,14 +119,6 @@
   }
 }
 
-<<<<<<< HEAD
-// MARK: Built-in character class matching
-
-extension String {
-
-  // Mentioned in ProgrammersManual.md, update docs if redesigned
-  func _matchBuiltinCC(
-=======
 // MARK: Matching `.`
 extension String {
   // TODO: Should the below have a `limitedBy` parameter?
@@ -200,7 +188,6 @@
 
   // Mentioned in ProgrammersManual.md, update docs if redesigned
   func matchBuiltinCC(
->>>>>>> 98d5ddc0
     _ cc: _CharacterClassModel.Representation,
     at currentPosition: String.Index,
     isInverted: Bool,
@@ -235,11 +222,7 @@
 
   // Mentioned in ProgrammersManual.md, update docs if redesigned
   @inline(__always)
-<<<<<<< HEAD
-  func _quickMatchBuiltinCC(
-=======
   private func _quickMatchBuiltinCC(
->>>>>>> 98d5ddc0
     _ cc: _CharacterClassModel.Representation,
     at currentPosition: String.Index,
     isInverted: Bool,
@@ -257,11 +240,7 @@
 
   // Mentioned in ProgrammersManual.md, update docs if redesigned
   @inline(never)
-<<<<<<< HEAD
-  func _thoroughMatchBuiltinCC(
-=======
   private func _thoroughMatchBuiltinCC(
->>>>>>> 98d5ddc0
     _ cc: _CharacterClassModel.Representation,
     at currentPosition: String.Index,
     isInverted: Bool,
