//===----------------------------------------------------------------------===//
//
// This source file is part of the Swift.org open source project
//
// Copyright (c) 2021-2022 Apple Inc. and the Swift project authors
// Licensed under Apache License v2.0 with Runtime Library Exception
//
// See https://swift.org/LICENSE.txt for license information
//
//===----------------------------------------------------------------------===//

@_implementationOnly import _RegexParser // For errors

extension MEProgram {
  struct Builder {
    var instructions: [Instruction] = []

    var elements = TypedSetVector<Input.Element, _ElementRegister>()
    var sequences = TypedSetVector<[Input.Element], _SequenceRegister>()

    var asciiBitsets: [DSLTree.CustomCharacterClass.AsciiBitset] = []
    var consumeFunctions: [ConsumeFunction] = []
    var transformFunctions: [TransformFunction] = []
    var matcherFunctions: [MatcherFunction] = []

    // Map tokens to actual addresses
    var addressTokens: [InstructionAddress?] = []
    var addressFixups: [(InstructionAddress, AddressFixup)] = []

    // Registers
    var nextIntRegister = IntRegister(0)
    var nextCaptureRegister = CaptureRegister(0)
    var nextValueRegister = ValueRegister(0)
    var nextPositionRegister = PositionRegister(0)

    // Special addresses or instructions
    var failAddressToken: AddressToken? = nil

    var captureList = CaptureList()
    var initialOptions = MatchingOptions()

    // Symbolic reference resolution
    var unresolvedReferences: [ReferenceID: [InstructionAddress]] = [:]
    var referencedCaptureOffsets: [ReferenceID: Int] = [:]

    var captureCount: Int {
      // We currently deduce the capture count from the capture register number.
      nextCaptureRegister.rawValue
    }

    init() {}
  }
}

extension MEProgram.Builder {
  struct AddressFixup {
    var first: AddressToken
    var second: AddressToken? = nil

    init(_ a: AddressToken) { self.first = a }
    init(_ a: AddressToken, _ b: AddressToken) {
      self.first = a
      self.second = b
    }
  }
}

extension MEProgram.Builder {
  // TODO: We want a better strategy for fixups, leaving
  // the operand in a different form isn't great...

  init<S: Sequence>(staticElements: S) where S.Element == Character {
    staticElements.forEach { elements.store($0) }
  }

  var lastInstructionAddress: InstructionAddress {
    .init(instructions.endIndex - 1)
  }

  mutating func buildMoveImmediate(
    _ value: UInt64, into: IntRegister
  ) {
    instructions.append(.init(
      .moveImmediate, .init(immediate: value, int: into)))
  }

  // TODO: generic
  mutating func buildMoveImmediate(
    _ value: Int, into: IntRegister
  ) {
    let uint = UInt64(asserting: value)
    buildMoveImmediate(uint, into: into)
  }

  mutating func buildBranch(to t: AddressToken) {
    instructions.append(.init(.branch))
    fixup(to: t)
  }

  mutating func buildCondBranch(
    to t: AddressToken, ifZeroElseDecrement i: IntRegister
  ) {
    instructions.append(
      .init(.condBranchZeroElseDecrement, .init(int: i)))
    fixup(to: t)
  }

  mutating func buildCondBranch(
    to t: AddressToken,
    ifSamePositionAs r: PositionRegister
  ) {
    instructions.append(.init(.condBranchSamePosition, .init(position: r)))
    fixup(to: t)
  }

  mutating func buildSave(_ t: AddressToken) {
    instructions.append(.init(.save))
    fixup(to: t)
  }
  mutating func buildSaveAddress(_ t: AddressToken) {
    instructions.append(.init(.saveAddress))
    fixup(to: t)
  }
  mutating func buildSplit(
    to: AddressToken, saving: AddressToken
  ) {
    instructions.append(.init(.splitSaving))
    fixup(to: (to, saving))
  }

  mutating func buildClear() {
    instructions.append(.init(.clear))
  }
  mutating func buildClearThrough(_ t: AddressToken) {
    instructions.append(.init(.clearThrough))
    fixup(to: t)
  }
  mutating func buildFail() {
    instructions.append(.init(.fail))
  }

  mutating func buildAdvance(_ n: Distance) {
    instructions.append(.init(.advance, .init(distance: n)))
  }

  mutating func buildMatch(_ e: Character, isCaseInsensitive: Bool) {
    instructions.append(.init(
      .match, .init(element: elements.store(e), isCaseInsensitive: isCaseInsensitive)))
  }

  mutating func buildMatchScalar(_ s: Unicode.Scalar, boundaryCheck: Bool) {
    instructions.append(.init(.matchScalar, .init(scalar: s, caseInsensitive: false, boundaryCheck: boundaryCheck)))
  }
  
  mutating func buildMatchScalarCaseInsensitive(_ s: Unicode.Scalar, boundaryCheck: Bool) {
    instructions.append(.init(.matchScalar, .init(scalar: s, caseInsensitive: true, boundaryCheck: boundaryCheck)))
  }


  mutating func buildMatchAsciiBitset(
    _ b: DSLTree.CustomCharacterClass.AsciiBitset
  ) {
    instructions.append(.init(
      .matchBitset, .init(bitset: makeAsciiBitset(b), isScalar: false)))
  }

  mutating func buildScalarMatchAsciiBitset(
    _ b: DSLTree.CustomCharacterClass.AsciiBitset
  ) {
    instructions.append(.init(
      .matchBitset, .init(bitset: makeAsciiBitset(b), isScalar: true)))
  }
  
  mutating func buildMatchBuiltin(
<<<<<<< HEAD
    _ cc: BuiltinCC,
=======
    _ cc: _CharacterClassModel,
>>>>>>> 2a6fe3c8
    _ isStrict: Bool,
    isScalar: Bool
  ) {
    instructions.append(.init(
<<<<<<< HEAD
      .matchBuiltin, .init(cc, isStrict, isScalar)))
=======
      .matchBuiltin, .init(cc.cc, cc.isInverted, isStrict, isScalar)))
>>>>>>> 2a6fe3c8
  }

  mutating func buildConsume(
    by p: @escaping MEProgram.ConsumeFunction
  ) {
    instructions.append(.init(
      .consumeBy, .init(consumer: makeConsumeFunction(p))))
  }

  mutating func buildAssert(
<<<<<<< HEAD
    by kind: AST.Atom.AssertionKind,
=======
    by kind: DSLTree.Atom.Assertion,
>>>>>>> 2a6fe3c8
    _ anchorsMatchNewlines: Bool,
    _ usesSimpleUnicodeBoundaries: Bool,
    _ usesASCIIWord: Bool,
    _ semanticLevel: MatchingOptions.SemanticLevel
  ) {
    let payload = AssertionPayload.init(
      kind,
      anchorsMatchNewlines,
      usesSimpleUnicodeBoundaries,
      usesASCIIWord,
      semanticLevel)
    instructions.append(.init(
      .assertBy,
      .init(assertion: payload)))
<<<<<<< HEAD
  }

  mutating func buildQuantify(
    bitset: DSLTree.CustomCharacterClass.AsciiBitset,
    _ kind: AST.Quantification.Kind,
    _ minTrips: Int,
    _ extraTrips: Int?
  ) {
    instructions.append(.init(
      .quantify,
      .init(quantify: .init(bitset: makeAsciiBitset(bitset), kind, minTrips, extraTrips))))
  }

  mutating func buildQuantify(
    asciiChar: UInt8,
    _ kind: AST.Quantification.Kind,
    _ minTrips: Int,
    _ extraTrips: Int?
  ) {
    instructions.append(.init(
      .quantify,
      .init(quantify: .init(asciiChar: asciiChar, kind, minTrips, extraTrips))))
  }

  mutating func buildQuantifyAny(
    _ kind: AST.Quantification.Kind,
    _ minTrips: Int,
    _ extraTrips: Int?
  ) {
    instructions.append(.init(
      .quantify,
      .init(quantify: .init(kind, minTrips, extraTrips))))
  }

  mutating func buildQuantify(
    builtin: BuiltinCC,
    _ kind: AST.Quantification.Kind,
    _ minTrips: Int,
    _ extraTrips: Int?
  ) {
    instructions.append(.init(
      .quantify,
      .init(quantify: .init(builtin: builtin, kind, minTrips, extraTrips))))
=======
>>>>>>> 2a6fe3c8
  }

  mutating func buildAccept() {
    instructions.append(.init(.accept))
  }

  mutating func buildBeginCapture(
    _ cap: CaptureRegister
  ) {
    instructions.append(
      .init(.beginCapture, .init(capture: cap)))
  }

  mutating func buildEndCapture(
    _ cap: CaptureRegister
  ) {
    instructions.append(
      .init(.endCapture, .init(capture: cap)))
  }

  mutating func buildTransformCapture(
    _ cap: CaptureRegister, _ trans: TransformRegister
  ) {
    instructions.append(.init(
      .transformCapture,
      .init(capture: cap, transform: trans)))
  }

  mutating func buildMatcher(
    _ fun: MatcherRegister, into reg: ValueRegister
  ) {
    instructions.append(.init(
      .matchBy,
      .init(matcher: fun, value: reg)))
  }

  mutating func buildMove(
    _ value: ValueRegister, into capture: CaptureRegister
  ) {
    instructions.append(.init(
      .captureValue,
      .init(value: value, capture: capture)))
  }

  mutating func buildMoveCurrentPosition(into r: PositionRegister) {
    instructions.append(.init(.moveCurrentPosition, .init(position: r)))
  }

  mutating func buildBackreference(
    _ cap: CaptureRegister
  ) {
    instructions.append(
      .init(.backreference, .init(capture: cap)))
  }

  mutating func buildUnresolvedReference(id: ReferenceID) {
    buildBackreference(.init(0))
    unresolvedReferences[id, default: []].append(lastInstructionAddress)
  }

  mutating func buildNamedReference(_ name: String) throws {
    guard let index = captureList.indexOfCapture(named: name) else {
      throw RegexCompilationError.uncapturedReference
    }
    buildBackreference(.init(index))
  }

  // TODO: Mutating because of fail address fixup, drop when
  // that's removed
  mutating func assemble() throws -> MEProgram {
    try resolveReferences()

    // TODO: This will add a fail instruction at the end every
    // time it's assembled. Better to do to the local instruction
    // list copy, but that complicates logic. It's possible we
    // end up going a different route all-together eventually,
    // though.
    if let tok = failAddressToken {
      label(tok)
      buildFail()
    }

    // Do a pass to map address tokens to addresses
    var instructions = instructions
    for (instAddr, tok) in addressFixups {
      // FIXME: based on opcode, decide if we split...
      // Unfortunate...
      let inst = instructions[instAddr.rawValue]
      let addr = addressTokens[tok.first.rawValue]!
      let payload: Instruction.Payload

      switch inst.opcode {
      case .condBranchZeroElseDecrement:
        payload = .init(addr: addr, int: inst.payload.int)
      case .condBranchSamePosition:
        payload = .init(addr: addr, position: inst.payload.position)
      case .branch, .save, .saveAddress, .clearThrough:
        payload = .init(addr: addr)

      case .splitSaving:
        guard let fix2 = tok.second else {
          throw Unreachable("TODO: reason")
        }
        let saving = addressTokens[fix2.rawValue]!
        payload = .init(addr: addr, addr2: saving)

      default: throw Unreachable("TODO: reason")

      }

      instructions[instAddr.rawValue] = .init(
        inst.opcode, payload)
    }

    var regInfo = MEProgram.RegisterInfo()
    regInfo.elements = elements.count
    regInfo.sequences = sequences.count
    regInfo.ints = nextIntRegister.rawValue
    regInfo.values = nextValueRegister.rawValue
    regInfo.positions = nextPositionRegister.rawValue
    regInfo.bitsets = asciiBitsets.count
    regInfo.consumeFunctions = consumeFunctions.count
    regInfo.transformFunctions = transformFunctions.count
    regInfo.matcherFunctions = matcherFunctions.count
    regInfo.captures = nextCaptureRegister.rawValue

    return MEProgram(
      instructions: InstructionList(instructions),
      staticElements: elements.stored,
      staticSequences: sequences.stored,
      staticBitsets: asciiBitsets,
      staticConsumeFunctions: consumeFunctions,
      staticTransformFunctions: transformFunctions,
      staticMatcherFunctions: matcherFunctions,
      registerInfo: regInfo,
      captureList: captureList,
      referencedCaptureOffsets: referencedCaptureOffsets,
      initialOptions: initialOptions)
  }

  mutating func reset() { self = Self() }
}

// Address-agnostic interfaces for label-like support
extension MEProgram.Builder {
  enum _AddressToken {}
  typealias AddressToken = TypedInt<_AddressToken>

  mutating func makeAddress() -> AddressToken {
    defer { addressTokens.append(nil) }
    return AddressToken(addressTokens.count)
  }

  // Resolves the address token to the most recently added
  // instruction, updating prior and future address references
  mutating func resolve(_ t: AddressToken) {
    assert(!instructions.isEmpty)

    addressTokens[t.rawValue] =
      InstructionAddress(instructions.count &- 1)
  }

  // Resolves the address token to the next instruction (one past the most
  // recently added one), updating prior and future address references.
  mutating func label(_ t: AddressToken) {
    addressTokens[t.rawValue] =
      InstructionAddress(instructions.count)
  }

  // Associate the most recently added instruction with
  // the provided token, ensuring it is fixed up during
  // assembly
  mutating func fixup(to t: AddressToken) {
    assert(!instructions.isEmpty)
    addressFixups.append(
      (InstructionAddress(instructions.endIndex-1), .init(t)))
  }

  // Associate the most recently added instruction with
  // the provided tokens, ensuring it is fixed up during
  // assembly
  mutating func fixup(
    to ts: (AddressToken, AddressToken)
  ) {
    assert(!instructions.isEmpty)
    addressFixups.append((
      InstructionAddress(instructions.endIndex-1),
      .init(ts.0, ts.1)))
  }

  // Push an "empty" save point which will, upon restore, just restore from
  // the next save point. Currently, this is modelled by a branch to a "fail"
  // instruction, which the builder will ensure exists for us.
  //
  // This is useful for possessive quantification that needs some initial save
  // point to "ratchet" upon a successful match.
  mutating func pushEmptySavePoint() {
    if failAddressToken == nil {
      failAddressToken = makeAddress()
    }
    buildSaveAddress(failAddressToken!)
  }

}

// Symbolic reference helpers
fileprivate extension MEProgram.Builder {
  mutating func resolveReferences() throws {
    for (id, uses) in unresolvedReferences {
      guard let offset = referencedCaptureOffsets[id] else {
        throw RegexCompilationError.uncapturedReference
      }
      for use in uses {
        instructions[use.rawValue] =
          Instruction(.backreference, .init(capture: .init(offset)))
      }
    }
  }
}

// Register helpers
extension MEProgram.Builder {
  mutating func makeCapture(
    id: ReferenceID?, name: String?
  ) -> CaptureRegister {
    defer { nextCaptureRegister.rawValue += 1 }
    // Register the capture for later lookup via symbolic references.
    if let id = id {
      let preexistingValue = referencedCaptureOffsets.updateValue(
        captureCount, forKey: id)
      assert(preexistingValue == nil)
    }
    if let name = name {
      let index = captureList.indexOfCapture(named: name)
      assert(index == nextCaptureRegister.rawValue)
    }
    assert(nextCaptureRegister.rawValue < captureList.captures.count)
    return nextCaptureRegister
  }

  mutating func makeIntRegister() -> IntRegister {
    defer { nextIntRegister.rawValue += 1 }
    return nextIntRegister
  }
  mutating func makeValueRegister() -> ValueRegister {
    defer { nextValueRegister.rawValue += 1 }
    return nextValueRegister
  }

  // Allocate and initialize a register
  mutating func makeIntRegister(
    initialValue: Int
  ) -> IntRegister {
    let r = makeIntRegister()
    self.buildMoveImmediate(initialValue, into: r)
    return r
  }

  mutating func makePositionRegister() -> PositionRegister {
    let r = nextPositionRegister
    defer { nextPositionRegister.rawValue += 1 }
    return r
  }

  // TODO: A register-mapping helper struct, which could release
  // registers without monotonicity required

  mutating func makeAsciiBitset(
    _ b: DSLTree.CustomCharacterClass.AsciiBitset
  ) -> AsciiBitsetRegister {
    defer { asciiBitsets.append(b) }
    return AsciiBitsetRegister(asciiBitsets.count)
  }
  
  mutating func makeConsumeFunction(
    _ f: @escaping MEProgram.ConsumeFunction
  ) -> ConsumeFunctionRegister {
    defer { consumeFunctions.append(f) }
    return ConsumeFunctionRegister(consumeFunctions.count)
  }
  mutating func makeTransformFunction(
    _ f: @escaping MEProgram.TransformFunction
  ) -> TransformRegister {
    defer { transformFunctions.append(f) }
    return TransformRegister(transformFunctions.count)
  }
  mutating func makeMatcherFunction(
    _ f: @escaping MEProgram.MatcherFunction
  ) -> MatcherRegister {
    defer { matcherFunctions.append(f) }
    return MatcherRegister(matcherFunctions.count)
  }
}
<|MERGE_RESOLUTION|>--- conflicted
+++ resolved
@@ -172,20 +172,12 @@
   }
   
   mutating func buildMatchBuiltin(
-<<<<<<< HEAD
-    _ cc: BuiltinCC,
-=======
     _ cc: _CharacterClassModel,
->>>>>>> 2a6fe3c8
     _ isStrict: Bool,
     isScalar: Bool
   ) {
     instructions.append(.init(
-<<<<<<< HEAD
-      .matchBuiltin, .init(cc, isStrict, isScalar)))
-=======
       .matchBuiltin, .init(cc.cc, cc.isInverted, isStrict, isScalar)))
->>>>>>> 2a6fe3c8
   }
 
   mutating func buildConsume(
@@ -196,11 +188,7 @@
   }
 
   mutating func buildAssert(
-<<<<<<< HEAD
-    by kind: AST.Atom.AssertionKind,
-=======
     by kind: DSLTree.Atom.Assertion,
->>>>>>> 2a6fe3c8
     _ anchorsMatchNewlines: Bool,
     _ usesSimpleUnicodeBoundaries: Bool,
     _ usesASCIIWord: Bool,
@@ -215,7 +203,6 @@
     instructions.append(.init(
       .assertBy,
       .init(assertion: payload)))
-<<<<<<< HEAD
   }
 
   mutating func buildQuantify(
@@ -251,7 +238,7 @@
   }
 
   mutating func buildQuantify(
-    builtin: BuiltinCC,
+    builtin: _CharacterClassModel.Representation,
     _ kind: AST.Quantification.Kind,
     _ minTrips: Int,
     _ extraTrips: Int?
@@ -259,8 +246,6 @@
     instructions.append(.init(
       .quantify,
       .init(quantify: .init(builtin: builtin, kind, minTrips, extraTrips))))
-=======
->>>>>>> 2a6fe3c8
   }
 
   mutating func buildAccept() {
