--- conflicted
+++ resolved
@@ -15,12 +15,7 @@
     var pos: Position?
 
     // Quantifiers may store a range of positions to restore to
-<<<<<<< HEAD
-    var rangeStart: Position?
-    var rangeEnd: Position?
-=======
     var quantifiedRange: Range<Position>?
->>>>>>> 4e742b41
 
     // FIXME: refactor, for now this field is only used for quantifier save
     //        points. We should try to separate out the concerns better.
@@ -76,15 +71,7 @@
       if isScalarSemantics {
         newUpper = input.unicodeScalars.index(before: range.upperBound)
       } else {
-<<<<<<< HEAD
-        if isScalarSemantics {
-          input.unicodeScalars.formIndex(before: &rangeEnd!)
-        } else {
-          input.formIndex(before: &rangeEnd!)
-        }
-=======
         newUpper = input.index(before: range.upperBound)
->>>>>>> 4e742b41
       }
       quantifiedRange = range.lowerBound..<newUpper
     }
@@ -95,33 +82,14 @@
   ) -> SavePoint {
     SavePoint(
       pc: pc,
-<<<<<<< HEAD
-      pos: addressOnly ? nil : currentPosition,
-      rangeStart: nil,
-      rangeEnd: nil,
-      isScalarSemantics: false, // FIXME: refactor away
-=======
       pos: currentPosition,
       quantifiedRange: nil,
       isScalarSemantics: false,
->>>>>>> 4e742b41
       stackEnd: .init(callStack.count),
       captureEnds: storedCaptures,
       intRegisters: registers.ints,
       posRegisters: registers.positions)
   }
-<<<<<<< HEAD
-  
-  func startQuantifierSavePoint(
-    isScalarSemantics: Bool
-  ) -> SavePoint {
-    // Restores to the instruction AFTER the current quantifier instruction
-    SavePoint(
-      pc: controller.pc + 1,
-      pos: nil,
-      rangeStart: nil,
-      rangeEnd: nil,
-=======
 
   func makeAddressOnlySavePoint(
     resumingAt pc: InstructionAddress
@@ -145,7 +113,6 @@
       pc: controller.pc + 1,
       pos: nil,
       quantifiedRange: range,
->>>>>>> 4e742b41
       isScalarSemantics: isScalarSemantics,
       stackEnd: .init(callStack.count),
       captureEnds: storedCaptures,
