extension Processor {
  func _doQuantifyMatch(_ payload: QuantifyPayload) -> Input.Index? {
    let isScalarSemantics = payload.isScalarSemantics

    switch payload.type {
    case .bitset:
      return input.matchBitset(
        registers[payload.bitset],
        at: currentPosition,
        limitedBy: end,
        isScalarSemantics: isScalarSemantics)
    case .asciiChar:
      return input.matchScalar(
        UnicodeScalar.init(_value: UInt32(payload.asciiChar)),
        at: currentPosition,
        limitedBy: end,
        boundaryCheck: !isScalarSemantics,
        isCaseInsensitive: false)
    case .builtin:
      // FIXME: bounds check? endIndex or end?

      // We only emit .quantify if it consumes a single character
<<<<<<< HEAD
      next = input._matchBuiltinCC(
=======
      return input.matchBuiltinCC(
>>>>>>> 98d5ddc0
        payload.builtin,
        at: currentPosition,
        isInverted: payload.builtinIsInverted,
        isStrictASCII: payload.builtinIsStrict,
<<<<<<< HEAD
        isScalarSemantics: false)
=======
        isScalarSemantics: isScalarSemantics)
>>>>>>> 98d5ddc0
    case .any:
      // FIXME: endIndex or end?
      guard currentPosition < input.endIndex else { return nil }

      if payload.anyMatchesNewline {
        if isScalarSemantics {
          return input.unicodeScalars.index(after: currentPosition)
        }
        return input.index(after: currentPosition)
      }

      return input.matchAnyNonNewline(
        at: currentPosition, isScalarSemantics: isScalarSemantics)
    }
  }

  /// Generic quantify instruction interpreter
  /// - Handles .eager and .posessive
  /// - Handles arbitrary minTrips and extraTrips
  mutating func runQuantify(_ payload: QuantifyPayload) -> Bool {
    var trips = 0
    var extraTrips = payload.extraTrips
    var savePoint = startQuantifierSavePoint(
      isScalarSemantics: payload.isScalarSemantics
    )

    while true {
      if trips >= payload.minTrips {
        if extraTrips == 0 { break }
        extraTrips = extraTrips.map({$0 - 1})
        if payload.quantKind == .eager {
          savePoint.updateRange(newEnd: currentPosition)
        }
      }
      let next = _doQuantifyMatch(payload)
      guard let idx = next else {
        if !savePoint.rangeIsEmpty {
          // The last save point has saved the current, non-matching position,
          // so it's unneeded.
          savePoint.shrinkRange(input)
        }
        break
      }
      currentPosition = idx
      trips += 1
    }

    if trips < payload.minTrips {
      signalFailure()
      return false
    }

    if !savePoint.rangeIsEmpty {
      savePoints.append(savePoint)
    }
    return true
  }

  /// Specialized quantify instruction interpreter for *
  mutating func runEagerZeroOrMoreQuantify(_ payload: QuantifyPayload) -> Bool {
    assert(payload.quantKind == .eager
           && payload.minTrips == 0
           && payload.extraTrips == nil)
    var savePoint = startQuantifierSavePoint(
      isScalarSemantics: payload.isScalarSemantics
    )

    while true {
      savePoint.updateRange(newEnd: currentPosition)
      let next = _doQuantifyMatch(payload)
      guard let idx = next else { break }
      currentPosition = idx
    }

    // The last save point has saved the current position, so it's unneeded
    savePoint.shrinkRange(input)
    if !savePoint.rangeIsEmpty {
      savePoints.append(savePoint)
    }
    return true
  }

  /// Specialized quantify instruction interpreter for +
  mutating func runEagerOneOrMoreQuantify(_ payload: QuantifyPayload) -> Bool {
    assert(payload.quantKind == .eager
           && payload.minTrips == 1
           && payload.extraTrips == nil)
    var savePoint = startQuantifierSavePoint(
      isScalarSemantics: payload.isScalarSemantics
    )
    while true {
      let next = _doQuantifyMatch(payload)
      guard let idx = next else { break }
      currentPosition = idx
      savePoint.updateRange(newEnd: currentPosition)
    }

    if savePoint.rangeIsEmpty {
      signalFailure()
      return false
    }
    // The last save point has saved the current position, so it's unneeded
    savePoint.shrinkRange(input)
    if !savePoint.rangeIsEmpty {
      savePoints.append(savePoint)
    }
    return true
  }

  /// Specialized quantify instruction interpreter for ?
  mutating func runZeroOrOneQuantify(_ payload: QuantifyPayload) -> Bool {
    assert(payload.minTrips == 0
           && payload.extraTrips == 1)
    let next = _doQuantifyMatch(payload)
    guard let idx = next else {
      return true // matched zero times
    }
    if payload.quantKind != .possessive {
      // Save the zero match
      let savePoint = makeSavePoint(currentPC + 1)
      savePoints.append(savePoint)
    }
    currentPosition = idx
    return true
  }
}<|MERGE_RESOLUTION|>--- conflicted
+++ resolved
@@ -20,20 +20,12 @@
       // FIXME: bounds check? endIndex or end?
 
       // We only emit .quantify if it consumes a single character
-<<<<<<< HEAD
-      next = input._matchBuiltinCC(
-=======
       return input.matchBuiltinCC(
->>>>>>> 98d5ddc0
         payload.builtin,
         at: currentPosition,
         isInverted: payload.builtinIsInverted,
         isStrictASCII: payload.builtinIsStrict,
-<<<<<<< HEAD
-        isScalarSemantics: false)
-=======
         isScalarSemantics: isScalarSemantics)
->>>>>>> 98d5ddc0
     case .any:
       // FIXME: endIndex or end?
       guard currentPosition < input.endIndex else { return nil }
