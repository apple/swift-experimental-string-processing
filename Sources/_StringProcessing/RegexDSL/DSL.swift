--- conflicted
+++ resolved
@@ -149,7 +149,6 @@
   @AlternationBuilder builder: () -> R
 ) -> R {
   builder()
-<<<<<<< HEAD
 }
 
 // MARK: - Capture
@@ -210,66 +209,128 @@
 
 // MARK: - Assertions
 
-public struct Assertion: RegexProtocol {
-  public var regex: Regex<Substring>
-  
+public struct Assertion {
+  internal enum Kind {
+    case startOfSubject
+    case endOfSubjectBeforeNewline
+    case endOfSubject
+    case firstMatchingPositionInSubject
+    case textSegmentBoundary
+    case startOfLine
+    case endOfLine
+    case wordBoundary
+    case lookahead(Regex<Substring>)
+  }
+  
+  var kind: Kind
+  var isInverted: Bool = false
+}
+
+extension Assertion: RegexProtocol {
+  var astAssertion: AST.Atom.AssertionKind? {
+    if !isInverted {
+      switch kind {
+      case .startOfSubject: return .startOfSubject
+      case .endOfSubjectBeforeNewline: return .endOfSubjectBeforeNewline
+      case .endOfSubject: return .endOfSubject
+      case .firstMatchingPositionInSubject: return .firstMatchingPositionInSubject
+      case .textSegmentBoundary: return .textSegment
+      case .startOfLine: return .startOfLine
+      case .endOfLine: return .endOfLine
+      case .wordBoundary: return .wordBoundary
+      default: return nil
+      }
+    } else {
+      switch kind {
+      case .startOfSubject: fatalError("Not yet supported")
+      case .endOfSubjectBeforeNewline: fatalError("Not yet supported")
+      case .endOfSubject: fatalError("Not yet supported")
+      case .firstMatchingPositionInSubject: fatalError("Not yet supported")
+      case .textSegmentBoundary: return .notTextSegment
+      case .startOfLine: fatalError("Not yet supported")
+      case .endOfLine: fatalError("Not yet supported")
+      case .wordBoundary: return .notWordBoundary
+      default: return nil
+      }
+    }
+  }
+  
+  public var regex: Regex<Substring> {
+    if let assertionKind = astAssertion {
+      return Regex(node: .atom(.assertion(assertionKind)))
+    }
+    
+    switch (kind, isInverted) {
+    case let (.lookahead(regex), false):
+      return Regex(node: .group(.lookahead, regex.root))
+    case let (.lookahead(regex), true):
+      return Regex(node: .group(.negativeLookahead, regex.root))
+
+    default:
+      fatalError("Unsupported assertion")
+    }
+  }
+}
+
+extension Assertion {
   public static var startOfSubject: Assertion {
-    Assertion(regex: Regex(node: .atom(.assertion(.startOfSubject))))
+    Assertion(kind: .startOfSubject)
   }
 
   public static var endOfSubjectBeforeNewline: Assertion {
-    Assertion(regex: Regex(node: .atom(.assertion(.endOfSubjectBeforeNewline))))
+    Assertion(kind: .endOfSubjectBeforeNewline)
   }
 
   public static var endOfSubject: Assertion {
-    Assertion(regex: Regex(node: .atom(.assertion(.endOfSubject))))
-  }
-
-  public static var resetStartOfMatch: Assertion {
-    Assertion(regex: Regex(node: .atom(.assertion(.resetStartOfMatch))))
-  }
+    Assertion(kind: .endOfSubject)
+  }
+
+  // TODO: Are we supporting this?
+//  public static var resetStartOfMatch: Assertion {
+//    Assertion(kind: resetStartOfMatch)
+//  }
 
   public static var firstMatchingPositionInSubject: Assertion {
-    Assertion(regex: Regex(node: .atom(.assertion(.firstMatchingPositionInSubject))))
+    Assertion(kind: .firstMatchingPositionInSubject)
   }
 
   public static var textSegmentBoundary: Assertion {
-    Assertion(regex: Regex(node: .atom(.assertion(.textSegment))))
-  }
-  
-  public static var notTextSegmentBoundary: Assertion {
-    Assertion(regex: Regex(node: .atom(.assertion(.notTextSegment))))
-  }
-
+    Assertion(kind: .textSegmentBoundary)
+  }
+  
   public static var startOfLine: Assertion {
-    Assertion(regex: Regex(node: .atom(.assertion(.startOfLine))))
+    Assertion(kind: .startOfLine)
   }
 
   public static var endOfLine: Assertion {
-    Assertion(regex: Regex(node: .atom(.assertion(.endOfLine))))
+    Assertion(kind: .endOfLine)
   }
 
   public static var wordBoundary: Assertion {
-    Assertion(regex: Regex(node: .atom(.assertion(.wordBoundary))))
-  }
-
-  public static var notWordBoundary: Assertion {
-    Assertion(regex: Regex(node: .atom(.assertion(.notWordBoundary))))
+    Assertion(kind: .wordBoundary)
+  }
+  
+  public var inverted: Assertion {
+    var result = self
+    result.isInverted.toggle()
+    return result
   }
 }
 
 extension Assertion {
+  // TODO: Add overloads for other Match arities
+  
   public static func lookahead<R: RegexProtocol>(
     @RegexBuilder _ content: () -> R
-  ) -> Assertion {
+  ) -> Assertion
+    where R.Match == Substring
+  {
     lookahead(content())
   }
   
-  public static func lookahead<R: RegexProtocol>(_ component: R) -> Assertion {
-    Assertion(regex: Regex(node: .group(.lookahead, component.regex.root)))
-  }
-}
-
-=======
-}
->>>>>>> 883d358b
+  public static func lookahead<R: RegexProtocol>(_ component: R) -> Assertion
+    where R.Match == Substring
+  {
+    Assertion(kind: .lookahead(component.regex))
+  }
+}