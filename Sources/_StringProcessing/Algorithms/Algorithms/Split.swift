//===----------------------------------------------------------------------===//
//
// This source file is part of the Swift.org open source project
//
// Copyright (c) 2021-2022 Apple Inc. and the Swift project authors
// Licensed under Apache License v2.0 with Runtime Library Exception
//
// See https://swift.org/LICENSE.txt for license information
//
//===----------------------------------------------------------------------===//

// MARK: `SplitCollection`

struct SplitCollection<Searcher: CollectionSearcher> {
  public typealias Base = Searcher.Searched
  
  let ranges: RangesCollection<Searcher>
  var maxSplits: Int
  var omittingEmptySubsequences: Bool

  init(
    ranges: RangesCollection<Searcher>,
    maxSplits: Int,
    omittingEmptySubsequences: Bool)
  {
    self.ranges = ranges
    self.maxSplits = maxSplits
    self.omittingEmptySubsequences = omittingEmptySubsequences
  }

  init(
    base: Base,
    searcher: Searcher,
    maxSplits: Int,
    omittingEmptySubsequences: Bool)
  {
    self.ranges = base._ranges(of: searcher)
    self.maxSplits = maxSplits
    self.omittingEmptySubsequences = omittingEmptySubsequences
  }
}

extension SplitCollection: Sequence {
  public struct Iterator: IteratorProtocol {
    let base: Base
    var index: Base.Index
    var ranges: RangesCollection<Searcher>.Iterator
    var maxSplits: Int
    var omittingEmptySubsequences: Bool

    var splitCounter = 0
    var isDone = false

    init(
      ranges: RangesCollection<Searcher>,
      maxSplits: Int,
      omittingEmptySubsequences: Bool
    ) {
      self.base = ranges.base
      self.index = base.startIndex
      self.ranges = ranges.makeIterator()
      self.maxSplits = maxSplits
      self.omittingEmptySubsequences = omittingEmptySubsequences
    }
    
    public mutating func next() -> Base.SubSequence? {
      guard !isDone else { return nil }
      
      /// Return the rest of base if it's non-empty or we're including
      /// empty subsequences.
      func finish() -> Base.SubSequence? {
        isDone = true
        return index == base.endIndex && omittingEmptySubsequences
          ? nil
          : base[index...]
      }
      
      if index == base.endIndex {
        return finish()
      }
      
      if splitCounter >= maxSplits {
        return finish()
      }
      
      while true {
        // If there are no more ranges that matched, return the rest of `base`.
        guard let range = ranges.next() else {
          return finish()
        }
        
        defer { index = range.upperBound }

        if omittingEmptySubsequences && index == range.lowerBound {
          continue
        }
        
        splitCounter += 1
        return base[index..<range.lowerBound]
      }
    }
  }
  
  public func makeIterator() -> Iterator {
    Iterator(ranges: ranges, maxSplits: maxSplits, omittingEmptySubsequences: omittingEmptySubsequences)
  }
}

// MARK: `CollectionSearcher` algorithms

extension Collection {
  func split<Searcher: CollectionSearcher>(
    by separator: Searcher,
    maxSplits: Int,
    omittingEmptySubsequences: Bool
  ) -> SplitCollection<Searcher> where Searcher.Searched == Self {
    SplitCollection(
      base: self,
      searcher: separator,
      maxSplits: maxSplits,
      omittingEmptySubsequences: omittingEmptySubsequences)
  }
}

<<<<<<< HEAD
// MARK: Predicate algorithms

extension Collection {
  // TODO: Non-escaping and throwing
  func split(
    whereSeparator predicate: @escaping (Element) -> Bool,
    maxSplits: Int,
    omittingEmptySubsequences: Bool
  ) -> SplitCollection<PredicateConsumer<Self>> {
    split(by: PredicateConsumer(predicate: predicate), maxSplits: maxSplits, omittingEmptySubsequences: omittingEmptySubsequences)
  }
}

// MARK: Single element algorithms

extension Collection where Element: Equatable {
  func split(
    by separator: Element,
    maxSplits: Int,
    omittingEmptySubsequences: Bool
  ) -> SplitCollection<PredicateConsumer<Self>> {
    split(whereSeparator: { $0 == separator }, maxSplits: maxSplits, omittingEmptySubsequences: omittingEmptySubsequences)
  }
}

=======
>>>>>>> 98d5ddc0
// MARK: Fixed pattern algorithms

extension Collection where Element: Equatable {
  @_disfavoredOverload
  func split<C: Collection>(
    by separator: C,
    maxSplits: Int,
    omittingEmptySubsequences: Bool
  ) -> SplitCollection<ZSearcher<Self>> where C.Element == Element {
    split(by: ZSearcher(pattern: Array(separator), by: ==), maxSplits: maxSplits, omittingEmptySubsequences: omittingEmptySubsequences)
  }

  // FIXME: Return `some Collection<SubSequence>` for SE-0346
  /// Returns the longest possible subsequences of the collection, in order,
  /// around elements equal to the given separator.
  ///
  /// - Parameter separator: The element to be split upon.
  /// - Returns: A collection of subsequences, split from this collection's
  ///   elements.
  @_disfavoredOverload
  @available(SwiftStdlib 5.7, *)
  public func split<C: Collection>(
    separator: C,
    maxSplits: Int = .max,
    omittingEmptySubsequences: Bool = true
  ) -> [SubSequence] where C.Element == Element {
    Array(split(
      by: ZSearcher(pattern: Array(separator), by: ==),
      maxSplits: maxSplits,
      omittingEmptySubsequences: omittingEmptySubsequences))
  }
}

// String split overload breakers
//
// These are underscored and marked as SPI so that the *actual* public overloads
// are only visible in RegexBuilder, to avoid breaking source with the
// standard library's function of the same name that takes a `Character`
// as the separator. *Those* overloads are necessary as tie-breakers between
// the Collection-based and Regex-based `split`s, which in turn are both marked
// @_disfavoredOverload to avoid the wrong overload being selected when a
// collection's element type could be used interchangably with a collection of
// that element (e.g. `Array<OptionSet>.split(separator: [])`).

extension StringProtocol where SubSequence == Substring {
  @_spi(RegexBuilder)
  @available(SwiftStdlib 5.7, *)
  public func _split(
    separator: String,
    maxSplits: Int = .max,
    omittingEmptySubsequences: Bool = true
  ) -> [Substring] {
    Array(split(
      by: ZSearcher(pattern: Array(separator), by: ==),
      maxSplits: maxSplits,
      omittingEmptySubsequences: omittingEmptySubsequences))
  }
  
  @_spi(RegexBuilder)
  @available(SwiftStdlib 5.7, *)
  public func _split(
    separator: Substring,
    maxSplits: Int = .max,
    omittingEmptySubsequences: Bool = true
  ) -> [Substring] {
    Array(split(
      by: ZSearcher(pattern: Array(separator), by: ==),
      maxSplits: maxSplits,
      omittingEmptySubsequences: omittingEmptySubsequences))
  }
}

// MARK: Regex algorithms

@available(SwiftStdlib 5.7, *)
extension BidirectionalCollection where SubSequence == Substring {
  // TODO: Is this @_disfavoredOverload necessary?
  // It prevents split(separator: String) from choosing this overload instead
  // of the collection-based version when String has RegexComponent conformance

  // FIXME: Return `some Collection<Subsequence>` for SE-0346
  /// Returns the longest possible subsequences of the collection, in order,
  /// around elements equal to the given separator.
  ///
  /// - Parameter separator: A regex describing elements to be split upon.
  /// - Returns: A collection of substrings, split from this collection's
  ///   elements.
  @_disfavoredOverload
  public func split(
    separator: some RegexComponent,
    maxSplits: Int = .max,
    omittingEmptySubsequences: Bool = true
  ) -> [SubSequence] {
    var result: [SubSequence] = []
    var subSequenceStart = startIndex
    
    func appendSubsequence(end: Index) -> Bool {
      if subSequenceStart == end && omittingEmptySubsequences {
        return false
      }
      result.append(self[subSequenceStart..<end])
      return true
    }
    
    guard maxSplits > 0 && !isEmpty else {
      _ = appendSubsequence(end: endIndex)
      return result
    }

    for match in _matches(of: separator) {
      defer { subSequenceStart = match.range.upperBound }
      let didAppend = appendSubsequence(end: match.range.lowerBound)
      if didAppend && result.count == maxSplits {
        break
      }
    }
    
    if subSequenceStart != endIndex || !omittingEmptySubsequences {
      result.append(self[subSequenceStart..<endIndex])
    }
    
    return result
  }
}<|MERGE_RESOLUTION|>--- conflicted
+++ resolved
@@ -122,34 +122,6 @@
   }
 }
 
-<<<<<<< HEAD
-// MARK: Predicate algorithms
-
-extension Collection {
-  // TODO: Non-escaping and throwing
-  func split(
-    whereSeparator predicate: @escaping (Element) -> Bool,
-    maxSplits: Int,
-    omittingEmptySubsequences: Bool
-  ) -> SplitCollection<PredicateConsumer<Self>> {
-    split(by: PredicateConsumer(predicate: predicate), maxSplits: maxSplits, omittingEmptySubsequences: omittingEmptySubsequences)
-  }
-}
-
-// MARK: Single element algorithms
-
-extension Collection where Element: Equatable {
-  func split(
-    by separator: Element,
-    maxSplits: Int,
-    omittingEmptySubsequences: Bool
-  ) -> SplitCollection<PredicateConsumer<Self>> {
-    split(whereSeparator: { $0 == separator }, maxSplits: maxSplits, omittingEmptySubsequences: omittingEmptySubsequences)
-  }
-}
-
-=======
->>>>>>> 98d5ddc0
 // MARK: Fixed pattern algorithms
 
 extension Collection where Element: Equatable {
