//===----------------------------------------------------------------------===//
//
// This source file is part of the Swift.org open source project
//
// Copyright (c) 2021-2022 Apple Inc. and the Swift project authors
// Licensed under Apache License v2.0 with Runtime Library Exception
//
// See https://swift.org/LICENSE.txt for license information
//
//===----------------------------------------------------------------------===//

@_implementationOnly import _RegexParser

// TODO: Add an expansion level, both from top to bottom.
//       After `printAsCanonical` is fleshed out, these two
//       printers can call each other. This would enable
//       incremental conversion, such that leaves remain
//       as canonical regex literals.

/// Renders an AST tree as a Pattern DSL.
///
/// - Parameters:
///   - ast: A `_RegexParser.AST` instance.
///   - maxTopDownLevels: The number of levels down from the root of the tree
///     to perform conversion. `nil` means no limit.
///   - minBottomUpLevels: The number of levels up from the leaves of the tree
///     to perform conversion. `nil` means no limit.
/// - Returns: A string representation of `ast` in the `RegexBuilder` syntax.
@_spi(PatternConverter)
<<<<<<< HEAD
extension AST {
  /// Renders as a Pattern DSL.
  @_spi(PatternConverter)
  public func renderAsBuilderDSL(
    maxTopDownLevels: Int? = nil,
    minBottomUpLevels: Int? = nil
  ) -> String {
    var printer = PrettyPrinter(
      maxTopDownLevels: maxTopDownLevels,
      minBottomUpLevels: minBottomUpLevels)
    printer.printAsPattern(self)
    return printer.finish()
  }
=======
public func renderAsBuilderDSL(
  ast: Any,
  maxTopDownLevels: Int? = nil,
  minBottomUpLevels: Int? = nil
) -> String {
  var printer = PrettyPrinter(
    maxTopDownLevels: maxTopDownLevels,
    minBottomUpLevels: minBottomUpLevels)
  printer.printAsPattern(ast as! AST)
  return printer.finish()
>>>>>>> 4eb32338
}

extension PrettyPrinter {
  /// If pattern printing should back off, prints the regex literal and returns true
  mutating func patternBackoff<T: _TreeNode>(
    _ ast: T
  ) -> Bool {
    if let max = maxTopDownLevels, depth >= max {
      return true
    }
    if let min = minBottomUpLevels, ast.height <= min {
      return true
    }
    return false
  }

  mutating func printBackoff(_ node: DSLTree.Node) {
    precondition(node.astNode != nil, "unconverted node")
    printAsCanonical(
      .init(node.astNode!, globalOptions: nil, diags: Diagnostics()),
      delimiters: true)
  }

  mutating func printAsPattern(_ ast: AST) {
    // TODO: Handle global options...
    let node = ast.root.dslTreeNode
    
    // If we have any named captures, create references to those above the regex.
    let namedCaptures = node.getNamedCaptures()
    
    for namedCapture in namedCaptures {
      print("let \(namedCapture) = Reference(Substring.self)")
    }

    printBlock("Regex") { printer in
      printer.printAsPattern(convertedFromAST: node, isTopLevel: true)
    }
  }

  // FIXME: Use of back-offs like height and depth
  // imply that this DSLTree node has a corresponding
  // AST. That's not always true, and it would be nice
  // to have a non-backing-off pretty-printer that this
  // can defer to.
  private mutating func printAsPattern(
    convertedFromAST node: DSLTree.Node, isTopLevel: Bool = false
  ) {
    if patternBackoff(DSLTree._Tree(node)) {
      printBackoff(node)
      return
    }

    switch node {

    case let .orderedChoice(a):
      printBlock("ChoiceOf") { printer in
        a.forEach {
          printer.printAsPattern(convertedFromAST: $0)
        }
      }

    case let .concatenation(c):
      printConcatenationAsPattern(c, isTopLevel: isTopLevel)

    case let .nonCapturingGroup(kind, child):
      switch kind.ast {
      case .atomicNonCapturing:
        printBlock("Local") { printer in
          printer.printAsPattern(convertedFromAST: child)
        }
        
      default:
        printAsPattern(convertedFromAST: child)
      }

    case let .capture(name, _, child, _):
      var cap = "Capture"
      if let n = name {
        cap += "(as: \(n))"
      }
      printBlock(cap) { printer in
        printer.printAsPattern(convertedFromAST: child)
      }

    case .conditional:
      print("/* TODO: conditional */")

    case let .quantification(amount, kind, child):
      let amountStr = amount.ast._patternBase
      var kind = kind.ast?._patternBase ?? ""
      
      // If we've updated our quantification behavior, then use that. This
      // occurs in scenarios where we use things like '(?U)' to indicate that
      // we want reluctant default quantification behavior.
      if quantificationBehavior != .eager {
        kind = quantificationBehavior._patternBase
      }
      
      var blockName = "\(amountStr)(\(kind))"
      
      if kind == ".eager" {
        blockName = "\(amountStr)"
      }
      
      // Special case single child character classes for repetition nodes.
      // This lets us do something like the following:
      //
      //     OneOrMore(.digit)
      //     vs
      //     OneOrMore {
      //       One(.digit)
      //     }
      //
      func printAtom(_ pattern: String) {
        indent()
        
        if kind != ".eager" {
          blockName.removeLast()
          output("\(blockName), ")
        } else {
          output("\(blockName)(")
        }
        
        output("\(pattern))")
        terminateLine()
      }
      
      func printSimpleCCC(
        _ ccc: DSLTree.CustomCharacterClass
      ) {
        indent()
        
        if kind != ".eager" {
          blockName.removeLast()
          output("\(blockName), ")
        } else {
          output("\(blockName)(")
        }
        
        printAsPattern(ccc, wrap: false, terminateLine: false)
        output(")")
        terminateLine()
      }
      
      // We can only do this for Optionally, ZeroOrMore, and OneOrMore. Cannot
      // do it right now for Repeat.
      if amount.ast.supportsInlineComponent {
        switch child {
        case let .atom(a):
          if let pattern = a._patternBase(&self), pattern.canBeWrapped {
            printAtom(pattern.0)
            return
          }
          
          break
        case let .customCharacterClass(ccc):
          if ccc.isSimplePrint {
            printSimpleCCC(ccc)
            return
          }
          
          break
          
        case let .convertedRegexLiteral(.atom(a), _):
          if let pattern = a._patternBase(&self), pattern.canBeWrapped {
            printAtom(pattern.0)
            return
          }
          
          break
        case let .convertedRegexLiteral(.customCharacterClass(ccc), _):
          if ccc.isSimplePrint {
            printSimpleCCC(ccc)
            return
          }
          
          break
        default:
          break
        }
      }
      
      printBlock(blockName) { printer in
        printer.printAsPattern(convertedFromAST: child)
      }

    case let .atom(a):
      if case .unconverted(let a) = a, a.ast.isUnprintableAtom {
        print("#/\(a.ast._regexBase)/#")
        return
      }
      
      if let pattern = a._patternBase(&self) {
        if pattern.canBeWrapped {
          print("One(\(pattern.0))")
        } else {
          print(pattern.0)
        }
      }

    case .trivia:
      // We never print trivia
      break

    case .empty:
      print("")

    case let .quotedLiteral(v):
      print(v._quoted)

    case let .convertedRegexLiteral(n, _):
      // FIXME: This recursion coordinates with back-off
      // check above, so it should work out. Need a
      // cleaner way to do this. This means the argument
      // label is a lie.
      printAsPattern(convertedFromAST: n, isTopLevel: isTopLevel)

    case let .customCharacterClass(ccc):
      printAsPattern(ccc)

    case .consumer:
      print("/* TODO: consumers */")
    case .matcher:
      print("/* TODO: consumer validators */")
    case .characterPredicate:
      print("/* TODO: character predicates */")

    case .absentFunction:
      print("/* TODO: absent function */")
    }
  }

  enum NodeToPrint {
    case dslNode(DSLTree.Node)
    case stringLiteral(String)
  }

  mutating func printAsPattern(_ node: NodeToPrint) {
    switch node {
    case .dslNode(let n):
      printAsPattern(convertedFromAST: n)
    case .stringLiteral(let str):
      print(str)
    }
  }

  mutating func printConcatenationAsPattern(
    _ nodes: [DSLTree.Node], isTopLevel: Bool
  ) {
    // We need to coalesce any adjacent character and scalar elements into a
    // string literal, preserving scalar syntax.
    let nodes = nodes
      .map { NodeToPrint.dslNode($0.lookingThroughConvertedLiteral) }
      .coalescing(
        with: StringLiteralBuilder(), into: { .stringLiteral($0.result) }
      ) { literal, node in
        guard case .dslNode(let node) = node else { return false }
        switch node {
        case let .atom(.char(c)):
          literal.append(c)
          return true
        case let .atom(.scalar(s)):
          literal.append(unescaped: s._dslBase)
          return true
        case .quotedLiteral(let q):
          literal.append(q)
          return true
        case .trivia:
          // Trivia can be completely ignored if we've already coalesced
          // something.
          return !literal.isEmpty
        default:
          return false
        }
      }
    if isTopLevel || nodes.count == 1 {
      // If we're at the top level, or we coalesced everything into a single
      // element, we don't need to print a surrounding Regex { ... }.
      for n in nodes {
        printAsPattern(n)
      }
      return
    }
    printBlock("Regex") { printer in
      for n in nodes {
        printer.printAsPattern(n)
      }
    }
  }
  
  mutating func printAsPattern(
    _ ccc: DSLTree.CustomCharacterClass,
    wrap: Bool = true,
    terminateLine: Bool = true
  ) {
    if ccc.hasUnprintableProperty {
      printAsRegex(ccc, terminateLine: terminateLine)
      return
    }
    
    defer {
      if ccc.isInverted {
        printIndented { printer in
          printer.indent()
          printer.output(".inverted")
          
          if terminateLine {
            printer.terminateLine()
          }
        }
      }
    }
    
    // If we only have 1 member, then we can emit it without the extra
    // CharacterClass initialization
    if ccc.members.count == 1 {
      printAsPattern(ccc.members[0], wrap: wrap)
      
      if terminateLine {
        self.terminateLine()
      }
      
      return
    }
    
    var charMembers = StringLiteralBuilder()

    // This iterates through all of the character class members collecting all
    // of the members who can be stuffed into a singular '.anyOf(...)' vs.
    // having multiple. This does alter the original representation, but the
    // result is the same. For example:
    //
    // Convert: '[abc\d\Qxyz\E[:space:]def]'
    //
    // CharacterClass(
    //   .anyOf("abcxyzdef"),
    //   .digit,
    //   .whitespace
    // )
    //
    // This also allows us to determine if after collecting all of the members
    // and stuffing them if we can just emit a standalone '.anyOf' instead of
    // initializing a 'CharacterClass'.
    let nonCharMembers = ccc.members.filter {
      switch $0 {
      case let .atom(a):
        switch a {
        case let .char(c):
          charMembers.append(c)
          return false
        case let .scalar(s):
          charMembers.append(unescaped: s._dslBase)
          return false
        case .unconverted(_):
          return true
        default:
          return true
        }
        
      case let .quotedLiteral(s):
        charMembers.append(s)
        return false
        
      case .trivia(_):
        return false
        
      default:
        return true
      }
    }
    
    // Also in the same vein, if we have a few atom members but no
    // nonAtomMembers, then we can emit a single .anyOf(...) for them.
    if !charMembers.isEmpty, nonCharMembers.isEmpty {
      let anyOf = ".anyOf(\(charMembers))"
      
      indent()
      
      if wrap {
        output("One(\(anyOf))")
      } else {
        output(anyOf)
      }
      
      if terminateLine {
        self.terminateLine()
      }
      
      return
    }
    
    // Otherwise, use the CharacterClass initialization with multiple members.
    print("CharacterClass(")
    printIndented { printer in      
      printer.indent()
      
      if !charMembers.isEmpty {
        printer.output(".anyOf(\(charMembers))")
        
        if nonCharMembers.count > 0 {
          printer.output(",")
        }
        
        printer.terminateLine()
      }
      
      for (i, member) in nonCharMembers.enumerated() {
        printer.printAsPattern(member, wrap: false)
        
        if i != nonCharMembers.count - 1 {
          printer.output(",")
        }
        
        printer.terminateLine()
      }
    }
    
    indent()
    output(")")
    
    if terminateLine {
      self.terminateLine()
    }
  }

  // TODO: Some way to integrate this with conversion...
  mutating func printAsPattern(
    _ member: DSLTree.CustomCharacterClass.Member,
    wrap: Bool = true
  ) {
    switch member {
    case let .custom(ccc):
      printAsPattern(ccc, terminateLine: false)
      
    case let .range(lhs, rhs):
      if let lhs = lhs._patternBase(&self), let rhs = rhs._patternBase(&self) {
        indent()
        output("(")
        output(lhs.0)
        output("...")
        output(rhs.0)
        output(")")
      }
      
    case let .atom(a):
      indent()
      switch a {
      case let .char(c):
        
        if wrap {
          output("One(.anyOf(\(String(c)._quoted)))")
        } else {
          output(".anyOf(\(String(c)._quoted))")
        }
        
      case let .scalar(s):
        
        if wrap {
          output("One(.anyOf(\(s._dslBase._bareQuoted)))")
        } else {
          output(".anyOf(\(s._dslBase._bareQuoted))")
        }
        
      case let .unconverted(a):
        let base = a.ast._patternBase
        
        if base.canBeWrapped, wrap {
          output("One(\(base.0))")
        } else {
          output(base.0)
        }
      default:
        print(" // TODO: Atom \(a)")
      }
      
    case .quotedLiteral(let s):
      
      if wrap {
        output("One(.anyOf(\(s._quoted)))")
      } else {
        output(".anyOf(\(s._quoted))")
      }
      
    case .trivia(_):
      // We never print trivia
      break
      
    case .intersection(let first, let second):
      if wrap, first.isSimplePrint {
        indent()
        output("One(")
      }
      
      printAsPattern(first, wrap: false)
      printIndented { printer in
        printer.indent()
        printer.output(".intersection(")
        printer.printAsPattern(second, wrap: false, terminateLine: false)
        printer.output(")")
      }
      
      if wrap, first.isSimplePrint {
        output(")")
      }
      
    case .subtraction(let first, let second):
      if wrap, first.isSimplePrint {
        indent()
        output("One(")
      }
      
      printAsPattern(first, wrap: false)
      printIndented { printer in
        printer.indent()
        printer.output(".subtracting(")
        printer.printAsPattern(second, wrap: false, terminateLine: false)
        printer.output(")")
      }
      
      if wrap, first.isSimplePrint {
        output(")")
      }
      
    case .symmetricDifference(let first, let second):
      if wrap, first.isSimplePrint {
        indent()
        output("One(")
      }
      
      printAsPattern(first, wrap: false)
      printIndented { printer in
        printer.indent()
        printer.output(".symmetricDifference(")
        printer.printAsPattern(second, wrap: false, terminateLine: false)
        printer.output(")")
      }
      
      if wrap, first.isSimplePrint {
        output(")")
      }
    }
  }
  
  mutating func printAsRegex(
    _ ccc: DSLTree.CustomCharacterClass,
    asFullRegex: Bool = true,
    terminateLine: Bool = true
  ) {
    indent()
    
    if asFullRegex {
      output("#/")
    }
    
    output("[")
    
    if ccc.isInverted {
      output("^")
    }
    
    for member in ccc.members {
      printAsRegex(member)
    }
    
    output("]")
    
    if asFullRegex {
      if terminateLine {
        print("/#")
      } else {
        output("/#")
      }
    }
  }
  
  mutating func printAsRegex(_ member: DSLTree.CustomCharacterClass.Member) {
    switch member {
    case let .custom(ccc):
      printAsRegex(ccc, terminateLine: false)
      
    case let .range(lhs, rhs):
      output(lhs._regexBase)
      output("-")
      output(rhs._regexBase)
      
    case let .atom(a):
      switch a {
      case let .char(c):
        output(String(c))
      case let .unconverted(a):
        output(a.ast._regexBase)
      default:
        print(" // TODO: Atom \(a)")
      }
      
    case .quotedLiteral(let s):
      output("\\Q\(s)\\E")
      
    case .trivia(_):
      // We never print trivia
      break
      
    case .intersection(let first, let second):
      printAsRegex(first, asFullRegex: false, terminateLine: false)
      output("&&")
      printAsRegex(second, asFullRegex: false, terminateLine: false)
      
    case .subtraction(let first, let second):
      printAsRegex(first, asFullRegex: false, terminateLine: false)
      output("--")
      printAsRegex(second, asFullRegex: false, terminateLine: false)
      
    case .symmetricDifference(let first, let second):
      printAsRegex(first, asFullRegex: false, terminateLine: false)
      output("~~")
      printAsRegex(second, asFullRegex: false, terminateLine: false)
    }
  }
}

extension String {
  fileprivate var _escaped: String {
    _replacing(#"\"#, with: #"\\"#)._replacing(#"""#, with: #"\""#)
  }

  fileprivate var _quoted: String {
    _escaped._bareQuoted
  }

  fileprivate var _bareQuoted: String {
    #""\#(self)""#
  }
}

extension UnicodeScalar {
  var _dslBase: String { "\\u{\(String(value, radix: 16, uppercase: true))}" }
}

/// A helper for building string literals, which handles escaping the contents
/// appended.
fileprivate struct StringLiteralBuilder {
  private var contents = ""

  var result: String { contents._bareQuoted }
  var isEmpty: Bool { contents.isEmpty }

  mutating func append(_ str: String) {
    contents += str._escaped
  }
  mutating func append(_ c: Character) {
    contents += String(c)._escaped
  }
  mutating func append(unescaped str: String) {
    contents += str
  }
}
extension StringLiteralBuilder: CustomStringConvertible {
  var description: String { result }
}

extension DSLTree.Atom.Assertion {
  // TODO: Some way to integrate this with conversion...
  var _patternBase: String {
    switch self {
    case .startOfLine:
      return "Anchor.startOfLine"
    case .endOfLine:
      return "Anchor.endOfLine"
    case .caretAnchor:
      // The DSL doesn't have an equivalent to this, so print as regex.
      return "/^/"
    case .dollarAnchor:
      // The DSL doesn't have an equivalent to this, so print as regex.
      return "/$/"
    case .wordBoundary:
      return "Anchor.wordBoundary"
    case .notWordBoundary:
      return "Anchor.wordBoundary.inverted"
    case .startOfSubject:
      return "Anchor.startOfSubject"
    case .endOfSubject:
      return "Anchor.endOfSubject"
    case .endOfSubjectBeforeNewline:
      return "Anchor.endOfSubjectBeforeNewline"
    case .textSegment:
      return "Anchor.textSegmentBoundary"
    case .notTextSegment:
      return "Anchor.textSegmentBoundary.inverted"
    case .firstMatchingPositionInSubject:
      return "Anchor.firstMatchingPositionInSubject"
      
    case .resetStartOfMatch:
      return "TODO: Assertion resetStartOfMatch"
    }
  }
}

extension AST.Atom.CharacterProperty {
  var isUnprintableProperty: Bool {
    switch kind {
    case .ascii:
      return true
    case .binary(let b, value: _):
      return isUnprintableBinary(b)
    case .generalCategory(let gc):
      return isUnprintableGeneralCategory(gc)
    case .posix(let p):
      return isUnprintablePOSIX(p)
    case .script(_), .scriptExtension(_):
      return true
    default:
      return false
    }
  }
  
  func isUnprintableBinary(_ binary: Unicode.BinaryProperty) -> Bool {
    // List out the ones we can print because that list is smaller.
    switch binary {
    case .whitespace:
      return false
    default:
      return true
    }
  }
  
  func isUnprintableGeneralCategory(
    _ gc: Unicode.ExtendedGeneralCategory
  ) -> Bool {
    // List out the ones we can print because that list is smaller.
    switch gc {
    case .decimalNumber:
      return false
    default:
      return true
    }
  }
  
  func isUnprintablePOSIX(_ posix: Unicode.POSIXProperty) -> Bool {
    // List out the ones we can print because that list is smaller.
    switch posix {
    case .xdigit:
      return false
    case .word:
      return false
    default:
      return true
    }
  }
}

extension AST.Atom.CharacterProperty {
  // TODO: Some way to integrate this with conversion...
  var _patternBase: String {
    if isUnprintableProperty {
      return _regexBase
    }
    
    return _dslBase
  }
  
  var _dslBase: String {
    switch kind {
    case .binary(let bp, _):
      switch bp {
      case .whitespace:
        return ".whitespace"
      default:
        return ""
      }
      
    case .generalCategory(let gc):
      switch gc {
      case .decimalNumber:
        return ".digit"
      default:
        return ""
      }
      
    case .posix(let p):
      switch p {
      case .xdigit:
        return ".hexDigit"
      case .word:
        return ".word"
      default:
        return ""
      }
      
    default:
      return ""
    }
  }
  
  var _regexBase: String {
    switch kind {
    case .ascii:
      return "[:\(isInverted ? "^" : "")ascii:]"
      
    case .binary(let b, value: _):
      if isInverted {
        return "[^\\p{\(b.rawValue)}]"
      } else {
        return "\\p{\(b.rawValue)}"
      }
      
    case .generalCategory(let gc):
      if isInverted {
        return "[^\\p{\(gc.rawValue)}]"
      } else {
        return "\\p{\(gc.rawValue)}"
      }
      
    case .posix(let p):
      return "[:\(isInverted ? "^" : "")\(p.rawValue):]"
      
    case .script(let s):
      return "[:\(isInverted ? "^" : "")script=\(s.rawValue):]"
      
    case .scriptExtension(let s):
      return "[:\(isInverted ? "^" : "")scx=\(s.rawValue):]"
      
    default:
      return " // TODO: Property \(self)"
    }
  }
}

extension AST.Atom {
  var isUnprintableAtom: Bool {
    switch kind {
    case .keyboardControl, .keyboardMeta, .keyboardMetaControl:
      return true
    case .namedCharacter(_):
      return true
    case .property(let p):
      return p.isUnprintableProperty
    default:
      return false
    }
  }
}

extension AST.Atom {
  /// Base string to use when rendering as a component in a
  /// pattern. Note that when the atom is rendered individually,
  /// it still may need to be wrapped in quotes.
  ///
  /// TODO: We want to coalesce adjacent atoms, likely in
  /// caller, but we might want to be parameterized at that point.
  ///
  /// TODO: Some way to integrate this with conversion...
  var _patternBase: (String, canBeWrapped: Bool) {
    if let anchor = self.dslAssertionKind {
      return (anchor._patternBase, false)
    }

    if isUnprintableAtom {
      return (_regexBase, false)
    }
    
    return _dslBase
  }
  
  var _dslBase: (String, canBeWrapped: Bool) {
    switch kind {
    case let .char(c):
      return (String(c), false)

    case let .scalar(s):
      return (s.value._dslBase, false)

    case let .scalarSequence(seq):
      return (seq.scalarValues.map(\._dslBase).joined(), false)

    case let .property(p):
      return (p._dslBase, true)
      
    case let .escaped(e):
      switch e {
      // Anchors
      case .wordBoundary:
        return ("Anchor.wordBoundary", false)
      case .notWordBoundary:
        return ("Anchor.wordBoundary.inverted", false)
      case .startOfSubject:
        return ("Anchor.startOfSubject", false)
      case .endOfSubject:
        return ("Anchor.endOfSubject", false)
      case .endOfSubjectBeforeNewline:
        return ("Anchor.endOfSubjectBeforeNewline", false)
      case .firstMatchingPositionInSubject:
        return ("Anchor.firstMatchingPositionInSubject", false)
      case .textSegment:
        return ("Anchor.textSegmentBoundary", false)
      case .notTextSegment:
        return ("Anchor.textSegmentBoundary.inverted", false)
        
      // Character Classes
      case .decimalDigit:
        return (".digit", true)
      case .notDecimalDigit:
        return (".digit.inverted", true)
      case .horizontalWhitespace:
        return (".horizontalWhitespace", true)
      case .notHorizontalWhitespace:
        return (".horizontalWhitespace.inverted", true)
      case .whitespace:
        return (".whitespace", true)
      case .notWhitespace:
        return (".whitespace.inverted", true)
      case .wordCharacter:
        return (".word", true)
      case .notWordCharacter:
        return (".word.inverted", true)
      case .graphemeCluster:
        return (".anyGraphemeCluster", true)
      case .newlineSequence:
        return (".newlineSequence", true)
      case .notNewline:
        return (".newlineSequence.inverted", true)
      case .verticalTab:
        return (".verticalWhitespace", true)
      case .notVerticalTab:
        return (".verticalWhitespace.inverted", true)
        
      // Literal single characters all get converted into DSLTree.Atom.scalar
        
      default:
        return ("TODO: escaped \(e)", false)
      }
      
    case .namedCharacter:
      return (" /* TODO: named character */", false)

    case .dot:
      // The DSL does not have an equivalent to '.', print as a regex.
      return ("/./", false)

    case .caretAnchor, .dollarAnchor:
      fatalError("unreachable")

    case .backreference:
      return (" /* TODO: back reference */", false)

    case .subpattern:
      return (" /* TODO: subpattern */", false)

    case .callout:
      return (" /* TODO: callout */", false)

    case .backtrackingDirective:
      return (" /* TODO: backtracking directive */", false)

    case .changeMatchingOptions:
      return ("/* TODO: change matching options */", false)
      
    // Every other case we've already decided cannot be represented inside the
    // DSL.
    default:
      return ("", false)
    }
  }
  
  var _regexBase: String {
    switch kind {
    case .char, .scalar, .scalarSequence:
      return literalStringValue!

    case .invalid:
      // TODO: Can we recover the original regex text from the source range?
      return "<#value#>"

    case let .property(p):
      return p._regexBase
      
    case let .escaped(e):
      return "\\\(e.character)"
      
    case .keyboardControl(let k):
      return "\\c\(k)"
      
    case .keyboardMeta(let k):
      return "\\M-\(k)"
      
    case .keyboardMetaControl(let k):
      return "\\M-\\C-\(k)"
      
    case .namedCharacter(let n):
      return "\\N{\(n)}"
      
    case .dot:
      return "."
      
    case .caretAnchor, .dollarAnchor:
      fatalError("unreachable")
      
    case .backreference:
      return " /* TODO: back reference */"
      
    case .subpattern:
      return " /* TODO: subpattern */"
      
    case .callout:
      return " /* TODO: callout */"
      
    case .backtrackingDirective:
      return " /* TODO: backtracking directive */"
      
    case .changeMatchingOptions:
      return "/* TODO: change matching options */"
    }
  }
}

extension AST.Atom.Number {
  var _patternBase: String {
    value.map { "\($0)" } ?? "<#number#>"
  }
}

extension AST.Quantification.Amount {
  var _patternBase: String {
    switch self {
    case .zeroOrMore: return "ZeroOrMore"
    case .oneOrMore:  return "OneOrMore"
    case .zeroOrOne:  return "Optionally"
    case let .exactly(n):  return "Repeat(count: \(n._patternBase))"
    case let .nOrMore(n):  return "Repeat(\(n._patternBase)...)"
    case let .upToN(n):    return "Repeat(...\(n._patternBase))"
    case let .range(n, m): return "Repeat(\(n._patternBase)...\(m._patternBase))"
    }
  }
  
  var supportsInlineComponent: Bool {
    switch self {
    case .zeroOrMore: return true
    case .oneOrMore: return true
    case .zeroOrOne: return true
    default: return false
    }
  }
}

extension AST.Quantification.Kind {
  var _patternBase: String {
    switch self {
    case .eager: return ".eager"
    case .reluctant: return ".reluctant"
    case .possessive: return ".possessive"
    }
  }
}

extension DSLTree.QuantificationKind {
  var _patternBase: String {
    (ast ?? .eager)._patternBase
  }
}

extension DSLTree.CustomCharacterClass.Member {
  var isUnprintableMember: Bool {
    switch self {
    case .atom(.unconverted(let a)):
      return a.ast.isUnprintableAtom
    case .custom(let c):
      return c.hasUnprintableProperty
    case .range(.unconverted(let lhs), .unconverted(let rhs)):
      return lhs.ast.isUnprintableAtom || rhs.ast.isQuantifiable
    case .intersection(let first, let second):
      return first.hasUnprintableProperty || second.hasUnprintableProperty
    case .subtraction(let first, let second):
      return first.hasUnprintableProperty || second.hasUnprintableProperty
    case .symmetricDifference(let first, let second):
      return first.hasUnprintableProperty || second.hasUnprintableProperty
    default:
      return false
    }
  }
}

extension DSLTree.CustomCharacterClass {
  var hasUnprintableProperty: Bool {
    members.contains {
      $0.isUnprintableMember
    }
  }
  
  var isSimplePrint: Bool {
    if members.count == 1 {
      switch members[0] {
      case .intersection(_, _):
        return false
      case .subtraction(_, _):
        return false
      case .symmetricDifference(_, _):
        return false
      default:
        return true
      }
    }
    
    let nonCharMembers = members.filter {
      switch $0 {
      case let .atom(a):
        switch a {
        case .char(_):
          return false
        case .scalar(_):
          return false
        case .unconverted(_):
          return true
        default:
          return true
        }
        
      case .quotedLiteral(_):
        return false
        
      case .trivia(_):
        return false
        
      default:
        return true
      }
    }
    
    if nonCharMembers.isEmpty {
      return true
    }
    
    return false
  }
}

extension DSLTree.Atom {
  func _patternBase(
    _ printer: inout PrettyPrinter
  ) -> (String, canBeWrapped: Bool)? {
    switch self {
    case .any:
      return (".any", true)

    case .anyNonNewline:
      return (".anyNonNewline", true)

    case .dot:
      // The DSL does not have an equivalent to '.', print as a regex.
      return ("/./", false)
      
    case let .char(c):
      return (String(c)._quoted, false)
      
    case let .scalar(s):
      let hex = String(s.value, radix: 16, uppercase: true)
      return ("\\u{\(hex)}"._bareQuoted, false)

    case let .unconverted(a):
      if a.ast.isUnprintableAtom {
        return ("#/\(a.ast._regexBase)/#", false)
      } else {
        return a.ast._dslBase
      }
      
    case .assertion(let a):
      return (a._patternBase, false)
      
    case .backreference(_):
      return ("/* TOOD: backreferences */", false)
      
    case .symbolicReference:
      return ("/* TOOD: symbolic references */", false)
      
    case .changeMatchingOptions(let matchingOptions):
      for add in matchingOptions.ast.adding {
        switch add.kind {
        case .reluctantByDefault:
          printer.quantificationBehavior = .reluctant
        default:
          break
        }
      }
    }
    
    return nil
  }
  
  var _regexBase: String {
    switch self {
    case .any:
      return "(?s:.)"

    case .anyNonNewline:
      return "(?-s:.)"

    case .dot:
      return "."
      
    case let .char(c):
      return String(c)
      
    case let .scalar(s):
      let hex = String(s.value, radix: 16, uppercase: true)
      return "\\u{\(hex)}"._bareQuoted
      
    case let .unconverted(a):
      return a.ast._regexBase
      
    case .assertion:
      return "/* TODO: assertions */"
    case .backreference:
      return "/* TOOD: backreferences */"
    case .symbolicReference:
      return "/* TOOD: symbolic references */"
    case .changeMatchingOptions(let matchingOptions):
      var result = ""
      
      for add in matchingOptions.ast.adding {
        switch add.kind {
        case .reluctantByDefault:
          result += "(?U)"
        default:
          break
        }
      }
      
      return result
    }
  }
}

extension DSLTree.Node {
  func getNamedCaptures() -> [String] {
    var result: [String] = []
    
    switch self {
    case .capture(let name?, _, _, _):
      result.append(name)

    case .concatenation(let nodes):
      for node in nodes {
        result += node.getNamedCaptures()
      }
      
    case .convertedRegexLiteral(let node, _):
      result += node.getNamedCaptures()
      
    case .quantification(_, _, let node):
      result += node.getNamedCaptures()
      
    default:
      break
    }
    
    return result
  }
}<|MERGE_RESOLUTION|>--- conflicted
+++ resolved
@@ -27,21 +27,6 @@
 ///     to perform conversion. `nil` means no limit.
 /// - Returns: A string representation of `ast` in the `RegexBuilder` syntax.
 @_spi(PatternConverter)
-<<<<<<< HEAD
-extension AST {
-  /// Renders as a Pattern DSL.
-  @_spi(PatternConverter)
-  public func renderAsBuilderDSL(
-    maxTopDownLevels: Int? = nil,
-    minBottomUpLevels: Int? = nil
-  ) -> String {
-    var printer = PrettyPrinter(
-      maxTopDownLevels: maxTopDownLevels,
-      minBottomUpLevels: minBottomUpLevels)
-    printer.printAsPattern(self)
-    return printer.finish()
-  }
-=======
 public func renderAsBuilderDSL(
   ast: Any,
   maxTopDownLevels: Int? = nil,
@@ -52,7 +37,6 @@
     minBottomUpLevels: minBottomUpLevels)
   printer.printAsPattern(ast as! AST)
   return printer.finish()
->>>>>>> 4eb32338
 }
 
 extension PrettyPrinter {
