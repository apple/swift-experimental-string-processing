--- conflicted
+++ resolved
@@ -46,10 +46,7 @@
   case endCapture
   case transformCapture
   case captureValue
-<<<<<<< HEAD
   case quantify
-=======
->>>>>>> b09f45fc
 }
 
 extension DecodedInstr {
@@ -109,29 +106,6 @@
         } else {
           return .matchScalarUnchecked
         }
-<<<<<<< HEAD
-      case .consumeBy:
-        return .consumeBy
-      case .assertBy:
-        return .assertBy
-      case .matchBy:
-        return .matchBy
-      case .backreference:
-        return .backreference
-      case .beginCapture:
-        return .beginCapture
-      case .endCapture:
-        return .endCapture
-      case .transformCapture:
-        return .transformCapture
-      case .captureValue:
-        return .captureValue
-      case .quantify:
-        return .quantify
-      case .matchBuiltin:
-        return .matchBuiltin
-      }
-=======
       }
     case .matchBitset:
       let (isScalar, _) = payload.bitsetPayload
@@ -146,6 +120,8 @@
       return .assertBy
     case .matchBy:
       return .matchBy
+    case .quantify:
+      return .quantify
     case .backreference:
       return .backreference
     case .beginCapture:
@@ -159,7 +135,6 @@
     case .matchBuiltin:
       return .matchBuiltin
     }
->>>>>>> b09f45fc
   }
 }
 
