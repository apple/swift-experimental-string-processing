//===----------------------------------------------------------------------===//
//
// This source file is part of the Swift.org open source project
//
// Copyright (c) 2021-2022 Apple Inc. and the Swift project authors
// Licensed under Apache License v2.0 with Runtime Library Exception
//
// See https://swift.org/LICENSE.txt for license information
//
//===----------------------------------------------------------------------===//

@testable import _RegexParser
@testable import _StringProcessing
import TestSupport

import XCTest

enum DecodedInstr {
  case invalid
  case moveImmediate
  case moveCurrentPosition
  case branch
  case condBranchZeroElseDecrement
  case condBranchSamePosition
  case save
  case saveAddress
  case splitSaving
  case clear
  case clearThrough
  case accept
  case fail
  case advance
  case match
  case matchCaseInsensitive
  case matchScalar
  case matchScalarCaseInsensitiveUnchecked
  case matchScalarCaseInsensitive
  case matchScalarUnchecked
  case matchBitsetScalar
  case matchBitset
  case matchBuiltin
  case consumeBy
  case assertBy
  case matchBy
  case backreference
  case beginCapture
  case endCapture
  case transformCapture
  case captureValue
<<<<<<< HEAD
  case quantify
=======
>>>>>>> 405fbcbb
}

extension DecodedInstr {
  /// Decode the given instruction by looking at the opcode and payload, expanding out certain instructions
  /// like matchScalar and match into their variants
  ///
  /// Must stay in sync with Processor.cycle
  static func decode(_ instruction: Instruction) -> DecodedInstr {
    let (opcode, payload) = instruction.destructure
    switch opcode {
    case .invalid:
      fatalError("Invalid program")
    case .moveImmediate:
      return .moveImmediate
    case .moveCurrentPosition:
      return .moveCurrentPosition
    case .branch:
      return .branch
    case .condBranchZeroElseDecrement:
      return .condBranchZeroElseDecrement
    case .condBranchSamePosition:
      return .condBranchSamePosition
    case .save:
      return .save
    case .saveAddress:
      return .saveAddress
    case .splitSaving:
      return .splitSaving
    case .clear:
      return .clear
    case .clearThrough:
      return .clearThrough
    case .accept:
      return .accept
    case .fail:
      return .fail
    case .advance:
      return .advance
    case .match:
      let (isCaseInsensitive, _) = payload.elementPayload
      if isCaseInsensitive {
        return .matchCaseInsensitive
      } else {
        return .match
      }
    case .matchScalar:
      let (_, caseInsensitive, boundaryCheck) = payload.scalarPayload
      if caseInsensitive {
        if boundaryCheck {
          return .matchScalarCaseInsensitive
        } else {
          return .matchScalarCaseInsensitiveUnchecked
        }
      } else {
        if boundaryCheck {
          return .matchScalar
        } else {
          return .matchScalarUnchecked
        }
      }
    case .matchBitset:
      let (isScalar, _) = payload.bitsetPayload
      if isScalar {
        return .matchBitsetScalar
      } else {
        return .matchBitset
      }
    case .consumeBy:
      return consumeBy
    case .assertBy:
      return .assertBy
    case .matchBy:
      return .matchBy
<<<<<<< HEAD
    case .quantify:
      return .quantify
=======
>>>>>>> 405fbcbb
    case .backreference:
      return .backreference
    case .beginCapture:
      return .beginCapture
    case .endCapture:
      return .endCapture
    case .transformCapture:
      return .transformCapture
    case .captureValue:
      return .captureValue
    case .matchBuiltin:
      return .matchBuiltin
    }
  }
}

extension RegexTests {

  private func testCompilationEquivalence(
    _ equivs: [String],
    file: StaticString = #file,
    line: UInt = #line
  ) throws {
    assert(!equivs.isEmpty)
    let progs = try equivs.map {
      try _compileRegex($0).engine.program
    }
    let ref = progs.first!
    for (prog, equiv) in zip(progs, equivs).dropFirst() {
      guard ref.instructions.elementsEqual(
        prog.instructions) else {
          XCTFail("""
          Reference:
          \(ref)
          Current:
          \(prog)
          Compiled from:
          \(equiv)
          """,
          file: file, line: line)
          continue
        }
    }
  }

  private func testCompileError(
    _ regex: String, _ error: RegexCompilationError,
    file: StaticString = #file, line: UInt = #line
  ) {
    do {
      _ = try _compileRegex(regex)
      XCTFail("Expected compile error", file: file, line: line)
    } catch let err as RegexCompilationError {
      XCTAssertEqual(err, error, file: file, line: line)
    } catch {
      XCTFail("Unknown compile error", file: file, line: line)
    }
  }

  func testInvalidScalarCoalescing() throws {
    guard ensureNewStdlib() else { return }

    // Non-single-scalar bounds.
    testCompileError(
      #"[a\u{302}-✅]"#, .invalidCharacterClassRangeOperand("a\u{302}"))
    testCompileError(
      #"[e\u{301}-\u{302}]"#, .invalidCharacterClassRangeOperand("e\u{301}"))
    testCompileError(
      #"[\u{73}\u{323}\u{307}-\u{1E00}]"#,
      .invalidCharacterClassRangeOperand("\u{73}\u{323}\u{307}"))
    testCompileError(
      #"[a\u{315}\u{301}-\u{302}]"#,
      .invalidCharacterClassRangeOperand("a\u{315}\u{301}")
    )
    testCompileError(
      #"[a-z1e\u{301}-\u{302}\u{E1}3-59]"#,
      .invalidCharacterClassRangeOperand("e\u{301}")
    )
    testCompileError(
      #"[[e\u{301}-\u{302}]&&e\u{303}]"#,
      .invalidCharacterClassRangeOperand("e\u{301}")
    )
  }

  func testCompileQuantification() throws {

    // NOTE: While we might change how we compile
    // quantifications, they should be compiled equivalently
    // for different syntactic expressions.
    let equivalents: Array<[String]> = [
      ["a*", "a{0,}"],
      ["a+", "a{1,}"],
      ["a?", "a{0,1}", "a{,1}"],

      ["a*?", "a{0,}?"],
      ["a+?", "a{1,}?"],
      ["a??", "a{0,1}?", "a{,1}?"],

      ["a*+", "a{0,}+"],
      ["a++", "a{1,}+"],
      ["a?+", "a{0,1}+", "a{,1}+"],
    ]

    for row in equivalents {
      try testCompilationEquivalence(row)
    }
  }

  func testCompileGroups() throws {
    let equivalents: Array<[String]> = [
      ["(?= assert)",
       "(*pla: assert)",
       "(*positive_lookahead: assert)"],
      ["(?! assert)",
       "(*nla: assert)",
       "(*negative_lookahead: assert)"],
      
      ["a+?",
       "(?U)a+",
       "(?U:a+)"],
      ["a+",
       "(?U)(?-U)a+",
       "(?U)(?^s)a+"],
    ]

    for row in equivalents {
      try testCompilationEquivalence(row)
    }
  }
  
  func testCompileInitialOptions() throws {
    func expectInitialOptions<T>(
      _ regex: Regex<T>,
      _ optionSequence: AST.MatchingOptionSequence,
      file: StaticString = #file,
      line: UInt = #line
    ) throws {
      var options = MatchingOptions()
      options.apply(optionSequence)
      
      XCTAssertTrue(
        regex.program.loweredProgram.initialOptions._equal(to: options),
        file: file, line: line)
    }
    
    func expectInitialOptions(
      _ pattern: String,
      _ optionSequence: AST.MatchingOptionSequence,
      file: StaticString = #file,
      line: UInt = #line
    ) throws {
      let regex = try Regex(pattern)
      try expectInitialOptions(regex, optionSequence, file: file, line: line)
    }

    try expectInitialOptions(".", matchingOptions())
    try expectInitialOptions("(?i)(?-i).", matchingOptions())

    try expectInitialOptions("(?i).", matchingOptions(adding: [.caseInsensitive]))
    try expectInitialOptions("(?i).(?-i)", matchingOptions(adding: [.caseInsensitive]))

    try expectInitialOptions(
      "(?im)(?s).",
      matchingOptions(adding: [.caseInsensitive, .multiline, .singleLine]))
    try expectInitialOptions(".", matchingOptions())
    
    // FIXME: Figure out (?X) and (?u) semantics
    try XCTExpectFailure("Figure out (?X) and (?u) semantics") {
      try expectInitialOptions(
        "(?im)(?s).(?u)",
        matchingOptions(adding: [.caseInsensitive, .multiline, .singleLine]))
    }
    
    try expectInitialOptions(
      "(?i:.)",
      matchingOptions(adding: [.caseInsensitive]))
    try expectInitialOptions(
      "(?i:.)(?m:.)",
      matchingOptions(adding: [.caseInsensitive]))
    try expectInitialOptions(
      "((?i:.))",
      matchingOptions(adding: [.caseInsensitive]))
  }

  func expectProgram(
    for regex: String,
    syntax: SyntaxOptions = .traditional,
    semanticLevel: RegexSemanticLevel? = nil,
    contains targets: Set<DecodedInstr> = [],
    doesNotContain invalid: Set<DecodedInstr> = [],
    file: StaticString = #file,
    line: UInt = #line
  ) {
    do {
      let prog = try _compileRegex(regex, syntax, semanticLevel)
      var found: Set<DecodedInstr> = []
      for inst in prog.engine.instructions {
        let decoded = DecodedInstr.decode(inst)
        found.insert(decoded)

        if invalid.contains(decoded) {
          XCTFail(
            "Compiled regex '\(regex)' contains incorrect opcode \(decoded)",
            file: file,
            line: line)
          return
        }
      }

      if !found.isSuperset(of: targets) {
        XCTFail(
          "Compiled regex '\(regex)' did not contain desired opcodes. Wanted: \(targets), found: \(found)",
          file: file,
          line: line)
      }
    } catch {
      XCTFail(
        "Failed to compile regex '\(regex)': \(error)",
        file: file,
        line: line)
    }
  }

  func testBitsetCompile() {
    expectProgram(
      for: "[abc]",
      contains: [.matchBitset],
      doesNotContain: [.consumeBy, .matchBitsetScalar])
    expectProgram(
      for: "[abc]",
      semanticLevel: .unicodeScalar,
      contains: [.matchBitsetScalar],
      doesNotContain: [.matchBitset, .consumeBy])
    expectProgram(
      for: #"[\Qab\Ec]"#,
      contains: [.matchBitset],
      doesNotContain: [.consumeBy, .matchBitsetScalar])
    expectProgram(
      for: #"[\Qab\Ec]"#,
      semanticLevel: .unicodeScalar,
      contains: [.matchBitsetScalar],
      doesNotContain: [.matchBitset, .consumeBy])
  }

  func testScalarOptimizeCompilation() {
    // all ascii quoted literal -> elide boundary checks
    expectProgram(
      for: "abcd",
      contains: [.matchScalar, .matchScalarUnchecked],
      doesNotContain: [.match, .consumeBy])
    // ascii character -> matchScalar with boundary check
    expectProgram(
      for: "a",
      contains: [.matchScalar],
      doesNotContain: [.match, .consumeBy, .matchScalarUnchecked])
    // quoted literal is not all ascii -> match scalar when possible, always do boundary checks
    expectProgram(
      for: "aaa\u{301}",
      contains: [.match, .matchScalar],
      doesNotContain: [.consumeBy, .matchScalarUnchecked])
    // scalar mode -> always emit match scalar without boundary checks
    expectProgram(
      for: "abcd",
      semanticLevel: .unicodeScalar,
      contains: [.matchScalarUnchecked],
      doesNotContain: [.match, .consumeBy, .matchScalar])
    expectProgram(
      for: "a",
      semanticLevel: .unicodeScalar,
      contains: [.matchScalarUnchecked],
      doesNotContain: [.match, .consumeBy, .matchScalar])
    expectProgram(
      for: "aaa\u{301}",
      semanticLevel: .unicodeScalar,
      contains: [.matchScalarUnchecked],
      doesNotContain: [.match, .consumeBy, .matchScalar])
  }
  
  func testCaseInsensitivityCompilation() {
    // quoted literal is all ascii -> match scalar case insensitive and skip
    // boundary checks
    expectProgram(
      for: "(?i)abcd",
      contains: [.matchScalarCaseInsensitiveUnchecked, .matchScalarCaseInsensitive],
      doesNotContain: [.match, .matchCaseInsensitive, .matchScalar, .matchScalarUnchecked])
    // quoted literal is all non-cased ascii -> emit match scalar instructions
    expectProgram(
      for: "(?i)&&&&",
      contains: [.matchScalar, .matchScalarUnchecked],
      doesNotContain: [.match, .matchCaseInsensitive,
        .matchScalarCaseInsensitive, .matchScalarCaseInsensitiveUnchecked])
    // quoted literal is not all ascii -> match scalar case insensitive when
    // possible, match character case insensitive when needed, always perform
    // boundary check
    expectProgram(
      for: "(?i)abcd\u{301}",
      contains: [.matchCaseInsensitive, .matchScalarCaseInsensitive],
      doesNotContain: [.matchScalarCaseInsensitiveUnchecked, .match, .matchScalar])
    // same as before but contains ascii non cased characters -> emit matchScalar for them
    expectProgram(
      for: "(?i)abcd\u{301};.'!",
      contains: [.matchCaseInsensitive, .matchScalarCaseInsensitive, .matchScalar],
      doesNotContain: [.matchScalarCaseInsensitiveUnchecked, .match])
    // contains non-ascii non-cased characters -> emit match
    expectProgram(
      for: "(?i)abcd\u{301};.'!💖",
      contains: [.matchCaseInsensitive, .matchScalarCaseInsensitive, .matchScalar, .match],
      doesNotContain: [.matchScalarCaseInsensitiveUnchecked])
    
    // scalar mode -> emit unchecked scalar match only, emit case insensitive
    // only if the scalar is cased
    expectProgram(
      for: "(?i);.'!💖",
      semanticLevel: .unicodeScalar,
      contains: [.matchScalarUnchecked],
      doesNotContain: [.matchScalarCaseInsensitiveUnchecked])
    expectProgram(
      for: "(?i)abcdé",
      semanticLevel: .unicodeScalar,
      contains: [.matchScalarCaseInsensitiveUnchecked],
      doesNotContain: [.matchScalarUnchecked])
  }

  func testQuantificationForwardProgressCompile() {
    // Unbounded quantification + non forward progressing inner nodes
    // Expect to emit the position checking instructions
    expectProgram(for: #"(?:(?=a)){1,}"#, contains: [.moveCurrentPosition, .condBranchSamePosition])
    expectProgram(for: #"(?:\b)*"#, contains: [.moveCurrentPosition, .condBranchSamePosition])
    expectProgram(for: #"(?:(?#comment))+"#, contains: [.moveCurrentPosition, .condBranchSamePosition])
    expectProgram(for: #"(?:|)+"#, contains: [.moveCurrentPosition, .condBranchSamePosition])
    expectProgram(for: #"(?:\w|)+"#, contains: [.moveCurrentPosition, .condBranchSamePosition])
    expectProgram(for: #"(?:\w|(?i-i:))+"#, contains: [.moveCurrentPosition, .condBranchSamePosition])
    expectProgram(for: #"(?:\w|(?#comment))+"#, contains: [.moveCurrentPosition, .condBranchSamePosition])
    expectProgram(for: #"(?:\w|(?#comment)(?i-i:))+"#, contains: [.moveCurrentPosition, .condBranchSamePosition])
    expectProgram(for: #"(?:\w|(?i))+"#, contains: [.moveCurrentPosition, .condBranchSamePosition])

    // Bounded quantification, don't emit position checking
    expectProgram(for: #"(?:(?=a)){1,4}"#, doesNotContain: [.moveCurrentPosition, .condBranchSamePosition])
    expectProgram(for: #"(?:\b)?"#, doesNotContain: [.moveCurrentPosition, .condBranchSamePosition])
    expectProgram(for: #"(?:(?#comment)){,4}"#, doesNotContain: [.moveCurrentPosition, .condBranchSamePosition])
    expectProgram(for: #"(?:|){,4}"#, doesNotContain: [.moveCurrentPosition, .condBranchSamePosition])
    expectProgram(for: #"(?:\w|){,4}"#, doesNotContain: [.moveCurrentPosition, .condBranchSamePosition])
    expectProgram(for: #"(?:\w|(?i-i:)){,4}"#, doesNotContain: [.moveCurrentPosition, .condBranchSamePosition])
    expectProgram(for: #"(?:\w|(?#comment)){,4}"#, doesNotContain: [.moveCurrentPosition, .condBranchSamePosition])
    expectProgram(for: #"(?:\w|(?#comment)(?i-i:)){,4}"#, doesNotContain: [.moveCurrentPosition, .condBranchSamePosition])
    expectProgram(for: #"(?:\w|(?i)){,4}"#, doesNotContain: [.moveCurrentPosition, .condBranchSamePosition])
  
    // Inner node is a quantification that does not guarantee forward progress
    expectProgram(for: #"(a*)*"#, contains: [.moveCurrentPosition, .condBranchSamePosition])
    expectProgram(for: #"(a?)*"#, contains: [.moveCurrentPosition, .condBranchSamePosition])
    expectProgram(for: #"(a{,5})*"#, contains: [.moveCurrentPosition, .condBranchSamePosition])
    expectProgram(for: #"((\b){,4})*"#, contains: [.moveCurrentPosition, .condBranchSamePosition])
    expectProgram(for: #"((\b){1,4})*"#, contains: [.moveCurrentPosition, .condBranchSamePosition])
    expectProgram(for: #"((|){1,4})*"#, contains: [.moveCurrentPosition, .condBranchSamePosition])
    // Inner node is a quantification that guarantees forward progress
    expectProgram(for: #"(a+)*"#, doesNotContain: [.moveCurrentPosition, .condBranchSamePosition])
    expectProgram(for: #"(a{1,})*"#, doesNotContain: [.moveCurrentPosition, .condBranchSamePosition])
  }
}<|MERGE_RESOLUTION|>--- conflicted
+++ resolved
@@ -47,10 +47,7 @@
   case endCapture
   case transformCapture
   case captureValue
-<<<<<<< HEAD
   case quantify
-=======
->>>>>>> 405fbcbb
 }
 
 extension DecodedInstr {
@@ -124,11 +121,8 @@
       return .assertBy
     case .matchBy:
       return .matchBy
-<<<<<<< HEAD
     case .quantify:
       return .quantify
-=======
->>>>>>> 405fbcbb
     case .backreference:
       return .backreference
     case .beginCapture:
