--- conflicted
+++ resolved
@@ -1,10 +1,6 @@
 import XCTest
 @testable import _MatchingEngine
 @testable import _StringProcessing
-<<<<<<< HEAD
-=======
-@testable import Algorithms
->>>>>>> ec47cb06
 
 func matchTest(
   _ regex: String,
@@ -22,15 +18,10 @@
     return
   }
 
-<<<<<<< HEAD
   let pattern = try! Regex(regex)
-  let range = input.firstRange(of: pattern)!
-=======
-  let pattern = Algorithms.Regex(regex)
-  var consumer = RegexConsumer(pattern)
+  var consumer = RegexConsumer<String>(pattern)
   consumer.vm.engine.enableTracing = enableTracing
   let range = input.firstRange(of: consumer)!
->>>>>>> ec47cb06
   XCTAssertEqual(String(input[range]), match)
 }
 
